"""Classes for scoring Recipes"""

import mrich

import numpy as np
import pandas as pd
from scipy.interpolate import interp1d

DATA_COLUMNS = [
    "score",
    "price",
    "compound_ids",
    "pose_ids",
    "interaction_ids",
    "pose_metadata",
]


class Scorer:
    """Create a scorer object to score sets of recipes

    :param db: :class:`.Database`
    :param directory: path to directory containing recipe JSONs
    :param pattern: glob pattern for :class:`.Recipe` JSON, default: "*.json"
    :param attributes: attributes of :class:`.Recipe` objects to use for scoring
    :param populate: Pre-populate query caches and child objects in memory (don't disable unless you have a good reason)
    :param load_cache: Load cache from existing JSON
    :param allowed_pose_ids: Restrict interaction and subsite calculations to these :class:`.Pose` IDs
    """

    def __init__(
        self,
        db: "Database",
        directory: "Path | str",
        pattern: str = "*.json",
        attributes: list[str] = None,
        populate: bool = True,
        load_cache: bool = True,
        allowed_poses: "PoseSet | list[int] | None" = None,
        out_key: str = "scorer",
    ) -> None:
        """Scorer initialisation"""

        from .pset import PoseSet
        from .recipe import RecipeSet

        self._db = db
        self._out_key = out_key

        if allowed_poses is None:
            self._allowed_pose_ids = None
        elif isinstance(allowed_poses, PoseSet):
            self._allowed_pose_ids = set(allowed_poses.ids)
        else:
            self._allowed_pose_ids = set(allowed_poses)

        attributes = attributes or []

        recipes = RecipeSet(db, directory, pattern=pattern)

        self._recipes = recipes

        self._attributes = {}

        for key in attributes:
            attribute = Attribute(self, key)
            self._attributes[key] = attribute

        self._data = pd.DataFrame(
            index=recipes.keys(),
            columns=DATA_COLUMNS + self.attribute_keys,
        )

        self._data.replace({np.nan: None}, inplace=True),

        if populate:
            if load_cache and self.json_path.exists():
                self._load_json()
            else:
                self._populate_query_cache()

            self._populate_recipe_child_sets()

        self.weights = 1.0

    ### FACTORIES

    @classmethod
    def default(
        cls,
        db: "Database",
        directory: "Path | str",
        pattern: str = "*.json",
        skip: list[str] | None = None,
        load_cache: bool = True,
        subsites: bool = True,
        allowed_poses: "PoseSet | list[int] | None" = None,
        out_key: str = "scorer",
    ) -> "Scorer":
        """Create a Scorer instance with Default attributes"""

        from .recipe import RecipeSet

        self = cls.__new__(cls)

        attributes = [
            k for k, v in DEFAULT_ATTRIBUTES.items() if v["type"] == "standard"
        ]

        self.__init__(
            db=db,
            directory=directory,
            pattern=pattern,
            attributes=attributes,
            populate=False,
            allowed_poses=allowed_poses,
            out_key=out_key,
        )

        skip = skip or []

        if not db.count("interaction"):
            mrich.warning("No interactions in DB, skipping related metrics")
            skip.append("interaction_count")
            skip.append("interaction_balance")

        if not db.count("pose"):
            mrich.warning("No poses in DB, skipping related metrics")
            skip.append("num_inspirations")
            skip.append("num_inspiration_sets")
            skip.append("avg_energy_score")
            skip.append("avg_distance_score")

        if not db.count("scaffold"):
            mrich.warning("No scaffold entries in DB, skipping related metrics")
            skip.append("num_scaffolds")
            skip.append("num_scaffolds_elaborated")
            skip.append("elaboration_balance")

        # custom attributes
        for key, attribute in [
            (k, v) for k, v in DEFAULT_ATTRIBUTES.items() if v["type"] == "custom"
        ]:

            if skip and key in skip:
                continue

            if not subsites and "subsite" in key:
                continue

            self.add_custom_attribute(
                key, attribute["function"], weight_reset_warning=False
            )

        if load_cache and self.json_path.exists():
            self._load_json()
        else:
            self._populate_query_cache()

        self._populate_recipe_child_sets()

        # weights
        wsum = sum(abs(d["weight"]) for d in DEFAULT_ATTRIBUTES.values())
        for attribute in self.attributes:
            d = DEFAULT_ATTRIBUTES[attribute.key]
            attribute.weight = d["weight"] / wsum

        return self

    ### PROPERTIES

    @property
    def num_recipes(self) -> int:
        """Number of recipes being evaluated"""
        return len(self._recipes)

    @property
    def attributes(self) -> "list[Attribute | CustomAttribute]":
<<<<<<< HEAD
        """List of scoring :class:`.Attribute`/:class:`.CustomAttribute` objects"""
=======
        """Return list of :class:`.Attribute` / :class:`.CustomAttribute` objects"""
>>>>>>> 4d8bc72c
        return list(self._attributes.values())

    @property
    def attribute_keys(self) -> list[str]:
<<<<<<< HEAD
        """List of attribute keys / names"""
=======
        """Return list of :class:`.Attribute` / :class:`.CustomAttribute` names/keys"""
>>>>>>> 4d8bc72c
        return list(self._attributes.keys())

    @property
    def recipes(self) -> "RecipeSet":
<<<<<<< HEAD
        """:class:`.RecipeSet`"""
=======
        """Return :class:`.RecipeSet` of recipes being scored"""
>>>>>>> 4d8bc72c
        return self._recipes

    @property
    def num_attributes(self) -> int:
<<<<<<< HEAD
        """Scoring attribute count"""
=======
        """Count of attributes"""
>>>>>>> 4d8bc72c
        return len(self.attributes)

    @property
    def weights(self) -> list[float]:
<<<<<<< HEAD
        """List of attribute scoring weights"""
        return [a.weight for a in self.attributes]

    @weights.setter
    def weights(self, ws: float | list[float]) -> None:
        """Set attribute scoring weights"""
=======
        """List of attribute weights"""
        return [a.weight for a in self.attributes]

    @weights.setter
    def weights(self, ws) -> None:
        """Setter for weights list"""
>>>>>>> 4d8bc72c

        self._flag_weight_modification()

        if isinstance(ws, float) or isinstance(ws, int):
            ws = [ws] * self.num_attributes

        ws = [w for w in ws]
        wsum = sum([abs(w) for w in ws])

        for a, w in zip(self.attributes, ws):
            a.weight = w / wsum

    @property
    def score_dict(self) -> dict[str, float]:
<<<<<<< HEAD
        """Dictionary of recipe scores keyed by recipe hashes"""
=======
        """Dictionary of scores keyed by :meth:`.Recipe.hash`"""
>>>>>>> 4d8bc72c

        col = self._data["score"]

        null = col.isnull()

        if null.sum():
            mrich.debug("Calculating scores...")
            for key in col[null].index.values:
                recipe = self.recipes[key]
                score = self.score(recipe)
                self._data.at[key, "score"] = score

            self._dump_json()

        return col.to_dict()

    @property
    def scores(self) -> list[float]:
<<<<<<< HEAD
        """List of recipe scores"""
=======
        """List of :class:`.Recipe` scores"""
>>>>>>> 4d8bc72c
        return list(self.score_dict.values())

    @property
    def best(self) -> "Recipe":
<<<<<<< HEAD
        """Best :class:`.Recipe`"""
=======
        """Return highest scoring :class:`.Recipe`"""
>>>>>>> 4d8bc72c
        return self.top(1)

    @property
    def db(self) -> "Database":
<<<<<<< HEAD
        """Associated :class:`.Database`"""
=======
        """:class:`.Database`"""
>>>>>>> 4d8bc72c
        return self._db

    @property
    def json_path(self) -> "Path":
<<<<<<< HEAD
        """Path where serialised Scorer JSON cache is written"""
=======
        """Path where cache will be written"""
>>>>>>> 4d8bc72c
        from pathlib import Path

        return Path(self.db.path.name.replace(".sqlite", f"_{self._out_key}.json"))

    @property
    def poses(self) -> "PoseSet":
        """Return all associated poses as :class:`.PoseSet`"""
        from .pset import PoseSet

        ids = set().union(*self._data["pose_ids"])
        return PoseSet(self.db, ids)

    ### METHODS

    def add_custom_attribute(
        self,
        key: str,
        function: "Callable",
        weight_reset_warning: bool = True,
    ) -> "CustomAttribute":
<<<<<<< HEAD
        """Add a :class:`.CustomAttribute` for scoring"""
=======
        """Add a custom scoring attribute

        :param key: name/key for the attribute
        :param function: function call to get the attribute alue, will be passed :class:`.Recipe` object
        :param weight_reset_warning: write a warning to indicate weights have been reset
        """
>>>>>>> 4d8bc72c

        ca = CustomAttribute(self, key, function)

        if key not in self._attributes:

            # self._flag_weight_modification()

            self._attributes[key] = ca

            if weight_reset_warning:
                mrich.warning("Attribute weights have been reset")
            self.weights = 1.0

            self._data[key] = None

        else:
            mrich.warning("Existing attribute with {key=}")

        return self._attributes[key]

    def add_recipes(self, json_paths: "list", debug: bool = False) -> None:
<<<<<<< HEAD
        """Add extra :class:`.Recipe` objects for scoring

        :param json_paths: list of serialiased :class:`.Recipe` JSON files
        :param debug: increase verbosity for debugging

=======
        """Add more serialised :class:`.Recipe` objects to be scored

        :param json_paths: list of JSON paths
        :param debug: increase verbosity for debugging
>>>>>>> 4d8bc72c
        """

        from pathlib import Path
        from .recipe import Recipe

        for json_path in json_paths:

            path = Path(json_path)

            key = path.name.removeprefix("Recipe_").removesuffix(".json")

            if key in self.recipes:
                mrich.warning(f"Skipping duplicate {path}")
                continue

            recipe = Recipe.from_json(self._db, path, allow_db_mismatch=True)

            recipe._hash = key

            if debug:
                mrich.debug(recipe)

            if debug:
                mrich.debug("Updating Scorer.recipes._json_paths")
            self.recipes._json_paths[key] = path.resolve()

            if debug:
                mrich.debug("Updating Scorer.recipes._recipes")
            self.recipes._recipes[key] = recipe

            self._data.loc[key] = None

        self._data.replace({np.nan: None}, inplace=True),
        self._populate_query_cache()
        self._populate_recipe_child_sets()
        self._flag_weight_modification()

    def score(
        self,
        recipe: "Recipe",
        *,
        debug: bool = False,
    ) -> float:
<<<<<<< HEAD
        """Score a given :class:`.Recipe`

        :param debug: increase verbosity for debugging
=======
        """Score a :class:`.Recipe` object

        :param recipe: :class:`.Recipe` to be scored
        :param debug: increase verbosity for debugging
        :returns: float score from 0 to 1
>>>>>>> 4d8bc72c
        """

        score = 0.0

        for attribute in self.attributes:
            recipe_score = attribute(recipe)
            score += recipe_score

        if debug:
            print_data = []
            for attribute in self.attributes:
                print_data.append(
                    dict(
                        key=attribute.key,
                        weight=f"{attribute.weight:.2f}",
                        value=f"{attribute.get_value(recipe):.2f}",
                        unweighted=f"{attribute.unweighted(recipe):.2%}",
                        weighted=f"{attribute(recipe):.2%}",
                    )
                )

            df = pd.DataFrame(print_data).set_index("key")
            mrich.print(df)
            mrich.var("score", score)

        recipe._score = score

        return score

    def compare(self, recipes: "list[Recipe] | list[str]") -> None:
        """Compare attribute values and scores for recipes

        :param recipes: list of :class:`.Recipe` objects or hashes
        """

        recipes = [
            self.recipes[recipe] if isinstance(recipe, str) else recipe
            for recipe in recipes
        ]

        print_data = []

        for attribute in self.attributes:
            d = {"attribute (weight)": f"{attribute.key} ({attribute.weight:.2%})"}
            for recipe in recipes:
                # d = dict(hash=recipe.hash)
                d[recipe.hash] = (
                    f"{attribute.get_value(recipe):.2f} ({attribute.unweighted(recipe):.2%})"
                )
            print_data.append(d)

        df = pd.DataFrame(print_data).set_index("attribute (weight)")
        mrich.print(df)

<<<<<<< HEAD
    def get_sorted_df(self, budget: float | None = None) -> "pandas.DataFrame":
        """Get scoring data sorted by descending score"""
=======
    def get_sorted_df(self) -> "pd.DataFrame":
        """Get DataFrame sorted by descending score"""

        # compute scores
>>>>>>> 4d8bc72c
        self.scores

        return self._data.sort_values(by="score", ascending=False)

    def plot(
        self,
        keys: list[str],
        budget: float | None = None,
    ) -> "plotly.graph_objects.Figure":
<<<<<<< HEAD
        """Scatter plot of two scoring keys

        :param keys: list of two :class:`.Attribute` or :class:`.CustomAttribute` keys to plot
        :param budget: optional budget to limit by
        :returns: plotly.graph_objects.Figure
=======
        """Plot any two attributes as a scatter plot

        :param keys: list two attribute keys to plot
        :param budget: limit :class:`.Recipe` objects to below this budget value
        :returns: plotly Figure object containing a scatter trace
>>>>>>> 4d8bc72c
        """

        import plotly.express as px

        if len(keys) != 2:
            mrich.error("Only two keys supported")
            return None

        # calculate scores
        self.scores

        df = self._data.drop(
            columns=[
                "compound_ids",
                "pose_ids",
                "interaction_ids",
            ]
        )

        df["score"] = pd.to_numeric(df["score"])

        if isinstance(keys, str):
            assert keys in df.columns
            return px.histogram(df, x=keys)

        if not all(key in df.columns for key in keys):
            for key in keys:
                if key not in df.columns:
                    raise KeyError(f'no attribute/column named "{key}"')

        if budget:
            df = df[df["price"] < budget]

        df["hash"] = df.index.values

        hover_data = [
            "hash",
        ]

        hover_data += [c for c in df.columns]

        return px.scatter(
            df, x=keys[0], y=keys[1], color="score", hover_data=hover_data
        )

    def top_keys(self, n: int, budget: float | None = None) -> list[str]:
<<<<<<< HEAD
        """Get top `n` :class:`.Recipe` keys/hashes

        :param n: number of keys to return
        :param budget: limit recipes to this budget
=======
        """Return keys of top `n` scoring :class:`.Recipe`

        :param n: number of keys to return
        :param budget: limit :class:`.Recipe` objects to below this budget value
        :returns: list of :class:`.Recipe` hashes
>>>>>>> 4d8bc72c
        """
        keys = self.get_sorted_df(budget=budget).index[:n]
        return list(keys)

    def top(self, n: int, budget: float | None = None) -> "list[Recipe]":
<<<<<<< HEAD
        """Get top `n` :class:`.Recipe` objects

        :param n: number of recipes to return
        :param budget: limit recipes to this budget
=======
        """Return top `n` scoring :class:`.Recipe`

        :param n: number of :class:`.Recipe` objects to return
        :param budget: limit :class:`.Recipe` objects to below this budget value
        :returns: list of :class:`.Recipe` objects
>>>>>>> 4d8bc72c
        """
        keys = self.top_keys(n=n, budget=budget)
        if n == 1:
            return [self.recipes[key] for key in keys][0]
        else:
            return [self.recipes[key] for key in keys]

    ### INTERNALS

    def _flag_weight_modification(self):
<<<<<<< HEAD
        """Reset scores as result of weight modifications"""
        self._data["score"] = None

    def summary(self) -> None:
        """Print a summary of attribute value distributions"""
=======
        self._data["score"] = None

    def summary(self) -> None:
        """Print some summary statistics of the scorer's attributes"""
>>>>>>> 4d8bc72c

        mrich.header(self)
        for attribute in self.attributes:
            mrich.print(
                attribute,
                f"min={attribute.min:.3g}, mean={attribute.mean:.3g}, std={attribute.std:.3g}, max={attribute.max:.3g}",
            )

    def __check_integrity(self) -> bool:
        """Check integrity of data"""

        n_recipes = len(self.recipes)

        for attribute in self.attributes:
            assert len(attribute._value_dict) == n_recipes

        assert len(self._scores) == n_recipes

        assert len(self._data) == n_recipes
        assert len(self._data.columns) == len(attributes) + len(DATA_COLUMNS)

        return True

    def _populate_query_cache(self) -> None:
        """Update internal data with pre-fetched related database IDs"""

        from .cset import CompoundSet
        from .pset import PoseSet

        df = self._data

        ### Recipe prices

        for recipe in self.recipes:
            self._data.at[recipe.hash, "price"] = recipe.price.amount

        ### Compound IDs

        col = "compound_ids"
        null = df[col].isnull()

        # populate missing product compound ids
        if null.sum():
            mrich.debug(f'Populating _data["{col}"]...')
            assert len(df[null]) == null.sum()
            for key in df[null].index.values:
                recipe = self.recipes[key]
                df.at[key, col] = recipe.combined_compound_ids

        ### Pose IDs

        col = "pose_ids"
        null = df[col].isnull()

        # populate missing product pose ids
        if null.sum():

            compound_ids = set()
            for ids in df[null]["compound_ids"]:
                for id in ids:
                    compound_ids.add(id)

            cset = CompoundSet(self.db, compound_ids, sort=False)

            mrich.debug(f"Getting poses for {len(cset)} compounds")
            pose_map = self.db.get_compound_id_pose_ids_dict(cset)

            mrich.debug(f'Populating _data["{col}"]...')
            for key in df[null].index.values:
                assert len(df[null]) == null.sum()
                recipe = self.recipes[key]
                comp_ids = df["compound_ids"][key]

                all_pose_ids = set()

                for comp_id in comp_ids:
                    pose_ids = pose_map.get(comp_id, set())

                    if self._allowed_pose_ids:
                        pose_ids = set(
                            i for i in pose_ids if i in self._allowed_pose_ids
                        )

                    all_pose_ids |= pose_ids

                df.at[key, col] = all_pose_ids

        ### Interaction IDs

        col = "interaction_ids"
        null = df[col].isnull()

        # populate missing product interaction ids
        if null.sum():

            pose_ids = set()
            for ids in df[null]["pose_ids"]:
                for id in ids:
                    pose_ids.add(id)

            pset = PoseSet(self.db, pose_ids, sort=False)

            mrich.debug(f"Getting interactions for {len(pset)} poses")
            interaction_map = self.db.get_pose_id_interaction_ids_dict(pset)

            mrich.debug(f'Populating _data["{col}"]...')
            for key in df[null].index.values:
                assert len(df[null]) == null.sum()
                recipe = self.recipes[key]
                pose_ids = df["pose_ids"][key]

                all_interaction_ids = set()

                for pose_id in pose_ids:
                    interaction_ids = interaction_map.get(pose_id, set())
                    all_interaction_ids |= interaction_ids

                df.at[key, col] = all_interaction_ids

        ### Metadata Dictionaries

        col = "pose_metadata"
        null = df[col].isnull()

        # populate missing product interaction ids
        if null.sum():

            pose_ids = set()
            for ids in df[null]["pose_ids"]:
                for id in ids:
                    pose_ids.add(id)

            # pset = PoseSet(self.db, pose_ids, sort=False)

            mrich.debug(f"Getting metadata for {len(pose_ids)} poses")
            metadata_lookup = self.db.get_id_metadata_dict(table="pose", ids=pose_ids)

            mrich.debug(f'Populating _data["{col}"]...')
            for key in df[null].index.values:
                assert len(df[null]) == null.sum()
                recipe = self.recipes[key]
                pose_ids = df["pose_ids"][key]

                row = df.loc[key]

                metadata = {}
                for pose_id in pose_ids:
                    metadata[pose_id] = metadata_lookup[pose_id]

                df.at[key, col] = metadata

    def _populate_recipe_child_sets(self) -> None:
        """Populate internal cache of recipe child compound/pose/interaction sets"""

        from .cset import CompoundSet
        from .pset import PoseSet
        from .iset import InteractionSet

        mrich.debug("Populating recipe caches")
        for key, recipe in self.recipes.items():

            row = self._data.loc[key]

            if recipe._combined_compounds is None:
                ids = row["compound_ids"]
                cache = CompoundSet(self.db, ids)
                cache._name = f"Recipe_{key} products"
                recipe._combined_compounds = cache

            if recipe._poses is None:
                ids = row["pose_ids"]
                cache = PoseSet(self.db, ids)
                cache._name = f"Recipe_{key} poses"
                recipe._poses = cache

            if recipe._interactions is None:
                ids = row["interaction_ids"]
                cache = InteractionSet(self.db, ids)
                cache._name = f"Recipe_{key} product interactions"
                recipe._interactions = cache

            if recipe._poses._metadata_dict is None:
                cache = row["pose_metadata"]
                recipe._poses._metadata_dict = cache

    def _dump_json(self) -> None:
        """Write JSON cache to file"""
        path = self.json_path
        mrich.writing(path)
        self._data.to_json(path)

    def _load_json(self):
        """Load JSON cache from file"""
        path = self.json_path

        mrich.reading(path)
        cached = pd.read_json(path, orient="columns")

        if (cached_columns := set(cached.columns)) != (
            self_columns := set(self._data.columns)
        ):

            for col in cached_columns - self_columns:
                mrich.error(f"JSON has unexpected {col}")

            for col in self_columns - cached_columns:
                mrich.error(f"JSON is missing {col}")

            display(cached.head())
            display(self._data.head())

            raise ValueError("JSON columns don't match expectation")

        cached_keys = set(cached.index.values)
        self_keys = set(self._data.index.values)

        if difference := cached_keys - self_keys:
            mrich.warning("JSON has extra Recipes:")
            mrich.warning(difference)

        if difference := self_keys - cached_keys:
            mrich.error("JSON is missing Recipes:")
            mrich.error(difference)
            raise ValueError("JSON is missing Recipes")

        cached.replace({np.nan: None}, inplace=True),

        self._data = cached

    ### DUNDERS

    def __str__(self) -> str:
        """Unformatted string representation"""
        return f"Scorer(#recipes={self.num_recipes})"

    def __repr__(self) -> str:
        """ANSI Formatted string representation"""
        import mcol

        return f"{mcol.bold}{mcol.underline}{self}{mcol.unbold}{mcol.ununderline}"

    def __rich__(self) -> str:
        """Rich Formatted string representation"""
        return f"[bold underline]{self}"


class Attribute:
    """Scoring Attribute to be used with a :class:`.Scorer` object

    :param scorer: associated :class:`.Scorer`
    :param key: key/name for the attribute
    :param inverse: if true, lower values score higher
    :param weight: adjust scores by this weight
    :param bins: number of scoring bins
    """

    _type = "Attribute"

    ### DUNDERS

    def __init__(
        self,
        scorer: "Scorer",
        key: str,
        *,
        inverse: bool = False,
        weight: float = 1.0,
        bins: int = 100,
    ) -> None:
        """Attribute initialisation"""

        self._scorer = scorer

        self._key = key
        self._inverse = inverse
        self._weight = weight

        self._value_dict = {}

        self._bins = bins

        self._percentile_interpolator = None

    ### PROPERTIES

    @property
    def scorer(self) -> "Scorer":
<<<<<<< HEAD
        """Parent :class:`.Scorer` object"""
=======
        """Get associated :class:`.Scorer`"""
>>>>>>> 4d8bc72c
        return self._scorer

    @property
    def key(self) -> str:
<<<<<<< HEAD
        """Key or name"""
=======
        """Get name/key"""
>>>>>>> 4d8bc72c
        return self._key

    @property
    def inverse(self) -> bool:
<<<<<<< HEAD
        """Is scoring inverted?"""
=======
        """Is this attribute inverted, lower values will score higher if true"""
>>>>>>> 4d8bc72c
        return self._inverse

    @property
    def bins(self) -> int:
        """Number of bins"""
        return self._bins

    @property
    def value_dict(self) -> dict[str, float]:
<<<<<<< HEAD
        """Get dictionary of values keyed by :class:`.Recipe` hash"""

=======
        """Dictionary of attribute values keyed by :class:`.Recipe` hash"""
>>>>>>> 4d8bc72c
        df = self.scorer._data[self.key]

        null = df.isnull()

        if null.sum():
            with mrich.loading(f"Constructing value dictionary for {self}"):
                for key in df[null].index.values:
                    recipe = self.scorer.recipes[key]
                    self.get_value(recipe, force=True)
                self.scorer._dump_json()

        return df.to_dict()

    @property
    def values(self) -> list[float]:
<<<<<<< HEAD
        """Get list of values"""
=======
        """Return list of values"""
>>>>>>> 4d8bc72c
        return list(self.value_dict.values())

    @property
    def mean(self) -> float:
<<<<<<< HEAD
        """Get mean value"""
=======
        """Return mean of value"""
>>>>>>> 4d8bc72c
        return np.mean(self.values)

    @property
    def std(self) -> float:
<<<<<<< HEAD
        """Get standard deviation of values"""
=======
        """Return standard deviation of values"""
>>>>>>> 4d8bc72c
        return np.std(self.values)

    @property
    def max(self) -> float:
<<<<<<< HEAD
        """Get maximal value"""
        return max(self.values)

    @property
    def min(self):
        """Get minimal value"""
=======
        """Return maximum of values"""
        return max(self.values)

    @property
    def min(self) -> float:
        """Return minimum of values"""
>>>>>>> 4d8bc72c
        return min(self.values)

    @property
    def weight(self) -> float:
<<<<<<< HEAD
        """Get scoring weight"""
        return self._weight

    @weight.setter
    def weight(self, w: float) -> None:
        """Set scoring weight"""
=======
        """Return weight"""
        return self._weight

    @weight.setter
    def weight(self, w):
        """Set attribute weight"""
>>>>>>> 4d8bc72c
        self.scorer._flag_weight_modification()
        self._weight = abs(w)
        self._reverse = w < 0

    @property
<<<<<<< HEAD
    def percentile_interpolator(self) -> "scipy.interpolate.interp1d":
        """Return interpolator function"""
=======
    def percentile_interpolator(self):
        """Interpolator function"""
>>>>>>> 4d8bc72c
        if self._percentile_interpolator is None:

            count, bins_count = np.histogram(self.values, bins=self.bins)

            pdf = count / sum(count)
            cdf = np.cumsum(pdf)
            self._percentile_interpolator = interp1d(
                bins_count[1:], cdf, kind="linear", fill_value="extrapolate"
            )

        return self._percentile_interpolator

    ### METHODS

    def get_value(
        self,
        recipe: "Recipe",
        serialise_price: bool = True,
        force: bool = False,
    ) -> float:
<<<<<<< HEAD
        """Get :class:`.Recipe` scoring value"""
=======
        """Get value for a :class:`.Recipe`

        :param serialise_price: serialise :class:`.Price` objects to their amount
        :param force: force calculation? (don't use cache)
        """
>>>>>>> 4d8bc72c

        if not force:
            cached = self.scorer._data[self.key][recipe.hash]

        if force or cached is None:
            value = getattr(recipe, self.key)
            if serialise_price and self.key == "price":
                value = value.amount
            self.scorer._data.at[recipe.hash, self.key] = value
        else:
            return cached

        return value

    def histogram(self) -> "plotly.graph_objects.Figure":
        """Plot histogram of attribute values"""

        import plotly.graph_objects as go

        fig = go.Figure(go.Histogram(x=self.values))
        fig.update_layout(xaxis_title=self.key, yaxis_title="count")

        return fig

    def unweighted(
        self,
        recipe: "Recipe",
    ) -> float:
        """Return unweighted percentile score for a given :class:`.Recipe`"""

        value = self.get_value(recipe)

        score = float(self.percentile_interpolator(value))

        if self.inverse:
            score = 1 - score

        return score

    ### DUNDERS

    def __call__(
        self,
        recipe: "Recipe",
    ) -> float:
        """return the weighted score of a given :class:`.Recipe`"""

        if not self.weight:
            return 0.0

        value = self.unweighted(recipe)

        return self.weight * value

    def __str__(self) -> str:
        """Unformatted string representation"""
        if self.weight is None:
            return f'{self._type}("{self.key}", inverse={self.inverse})'
        else:
            return f'{self._type}("{self.key}", weight={self.weight:.2f}, inverse={self.inverse})'

    def __repr__(self) -> str:
        """ANSI Formatted string representation"""
        import mcol

        return f"{mcol.bold}{mcol.underline}{self}{mcol.unbold}{mcol.ununderline}"

    def __rich__(self) -> str:
        """Rich Formatted string representation"""
        return f"[bold underline]{self}"


class CustomAttribute(Attribute):

    _type = "CustomAttribute"

    def __init__(self, scorer, key, function):
        self._function = function
        super(CustomAttribute, self).__init__(scorer=scorer, key=key)

    ### METHODS

    def get_value(
        self,
        recipe: "Recipe",
        serialise_price: bool = True,
        force: bool = False,
    ) -> float:
        """Compute custom attribute value for provided :class:`.Recipe`

        :param serialise_price: serialise :class:`.Price` objects to their amount
        :param force: force calculation? (don't use cache)
        """

        if not force:
            cached = self.scorer._data[self.key][recipe.hash]

        if force or cached is None:

            value = self._function(recipe)

            if serialise_price and self.key == "price":
                value = value.amount
            self.scorer._data.at[recipe.hash, self.key] = value
        else:
            return cached

        return value


DEFAULT_ATTRIBUTES = {
    "num_scaffolds": dict(
        type="custom",
        weight=1.0,
        function=lambda r: r.combined_compounds.count_by_tag(tag="Syndirella scaffold"),
        description="The number of Syndirella scaffold compounds in this selection. Higher is better.",
    ),
    "num_compounds": dict(
        type="standard",
        weight=1.0,
        description="The number of product compounds in this selection. Higher is better.",
    ),
    "num_scaffolds_elaborated": dict(
        type="custom",
        weight=1.0,
        function=lambda r: r.combined_compounds.num_scaffolds_elaborated,
        description="The number of Syndirella scaffold compounds that have at least one elaboration in this selection. Higher is better.",
    ),
    "elaboration_balance": dict(
        type="custom",
        weight=1.0,
        function=lambda r: r.combined_compounds.elaboration_balance,
        description="A measure for how evenly scaffold compounds have been elaborated using an h-index. Higher is better.",
    ),  ### REALLY UNPERFORMANT?
    "num_inspirations": dict(
        type="custom",
        weight=1.0,
        function=lambda r: r.poses.num_inspirations,
        description="The number of unique fragment compounds that inspired poses for product compounds in this selection. Higher is better.",
    ),
    "num_inspiration_sets": dict(
        type="custom",
        weight=1.0,
        function=lambda r: r.poses.num_inspiration_sets,
        description="The number of unique fragment combinations that inspired poses for product compounds in this selection. Higher is better.",
    ),
    # "risk_diversity": dict(
    #     type="custom",
    #     weight=0.0,
    #     function=lambda r: r.combined_compounds.risk_diversity,
    #     description="A measure of how evenly spread the risk of elaborations are for each scaffold compound. Risk in this case refers to the number of atoms added. Higher is better",
    # ), # REMOVED BECAUSE IT DOES NOT NECESSARILY IMPROVE AS PRODUCTS ARE ADDED
    "interaction_count": dict(
        type="custom",
        weight=1.0,
        function=lambda r: r.interactions.num_features,
        description="The number of protein features that are being interecated with in this selection. Higher is better.",
    ),
    "interaction_balance": dict(
        type="custom",
        weight=0.0,
        function=lambda r: r.interactions.per_feature_count_hirsch,
        description="A measure for how evenly protein features are being interacted with in this selection using an h-index. Higher is better",
    ),
    "num_subsites": dict(
        type="custom",
        weight=1.0,
        function=lambda r: r.poses.num_subsites,
        description="Count the number of subsites that poses in this set come into contact with. Higher is better.",
    ),
    "subsite_balance": dict(
        type="custom",
        weight=0.0,
        function=lambda r: r.poses.subsite_balance,
        description="Count the number of subsites that poses in this set come into contact with",
    ),
    "avg_distance_score": dict(
        type="custom",
        weight=-0.0,
        function=lambda r: r.poses.avg_distance_score,
        description="Average distance score (e.g. RMSD to fragment inspirations) for poses in this set. Lower is better.",
    ),
    "avg_energy_score": dict(
        type="custom",
        weight=-0.0,
        function=lambda r: r.poses.avg_energy_score,
        description="Average energy score (e.g. binding ddG) for poses in this set. Lower is better.",
    ),
    # "reaction_risk": dict(type='custom', weight=1.0, function=None),
    # "pockets?": dict(type='custom', weight=1.0, function=None),
    # "chemical_diversity": dict(type='custom', weight=1.0, function=None),
    # "DMS/sequence_variability": dict(type='custom', weight=1.0, function=None),
}<|MERGE_RESOLUTION|>--- conflicted
+++ resolved
@@ -176,57 +176,32 @@
 
     @property
     def attributes(self) -> "list[Attribute | CustomAttribute]":
-<<<<<<< HEAD
-        """List of scoring :class:`.Attribute`/:class:`.CustomAttribute` objects"""
-=======
         """Return list of :class:`.Attribute` / :class:`.CustomAttribute` objects"""
->>>>>>> 4d8bc72c
         return list(self._attributes.values())
 
     @property
     def attribute_keys(self) -> list[str]:
-<<<<<<< HEAD
-        """List of attribute keys / names"""
-=======
         """Return list of :class:`.Attribute` / :class:`.CustomAttribute` names/keys"""
->>>>>>> 4d8bc72c
         return list(self._attributes.keys())
 
     @property
     def recipes(self) -> "RecipeSet":
-<<<<<<< HEAD
-        """:class:`.RecipeSet`"""
-=======
         """Return :class:`.RecipeSet` of recipes being scored"""
->>>>>>> 4d8bc72c
         return self._recipes
 
     @property
     def num_attributes(self) -> int:
-<<<<<<< HEAD
-        """Scoring attribute count"""
-=======
         """Count of attributes"""
->>>>>>> 4d8bc72c
         return len(self.attributes)
 
     @property
     def weights(self) -> list[float]:
-<<<<<<< HEAD
-        """List of attribute scoring weights"""
-        return [a.weight for a in self.attributes]
-
-    @weights.setter
-    def weights(self, ws: float | list[float]) -> None:
-        """Set attribute scoring weights"""
-=======
         """List of attribute weights"""
         return [a.weight for a in self.attributes]
 
     @weights.setter
     def weights(self, ws) -> None:
         """Setter for weights list"""
->>>>>>> 4d8bc72c
 
         self._flag_weight_modification()
 
@@ -241,11 +216,7 @@
 
     @property
     def score_dict(self) -> dict[str, float]:
-<<<<<<< HEAD
-        """Dictionary of recipe scores keyed by recipe hashes"""
-=======
         """Dictionary of scores keyed by :meth:`.Recipe.hash`"""
->>>>>>> 4d8bc72c
 
         col = self._data["score"]
 
@@ -264,38 +235,22 @@
 
     @property
     def scores(self) -> list[float]:
-<<<<<<< HEAD
-        """List of recipe scores"""
-=======
         """List of :class:`.Recipe` scores"""
->>>>>>> 4d8bc72c
         return list(self.score_dict.values())
 
     @property
     def best(self) -> "Recipe":
-<<<<<<< HEAD
-        """Best :class:`.Recipe`"""
-=======
         """Return highest scoring :class:`.Recipe`"""
->>>>>>> 4d8bc72c
         return self.top(1)
 
     @property
     def db(self) -> "Database":
-<<<<<<< HEAD
-        """Associated :class:`.Database`"""
-=======
         """:class:`.Database`"""
->>>>>>> 4d8bc72c
         return self._db
 
     @property
     def json_path(self) -> "Path":
-<<<<<<< HEAD
-        """Path where serialised Scorer JSON cache is written"""
-=======
         """Path where cache will be written"""
->>>>>>> 4d8bc72c
         from pathlib import Path
 
         return Path(self.db.path.name.replace(".sqlite", f"_{self._out_key}.json"))
@@ -316,16 +271,12 @@
         function: "Callable",
         weight_reset_warning: bool = True,
     ) -> "CustomAttribute":
-<<<<<<< HEAD
-        """Add a :class:`.CustomAttribute` for scoring"""
-=======
         """Add a custom scoring attribute
 
         :param key: name/key for the attribute
         :param function: function call to get the attribute alue, will be passed :class:`.Recipe` object
         :param weight_reset_warning: write a warning to indicate weights have been reset
         """
->>>>>>> 4d8bc72c
 
         ca = CustomAttribute(self, key, function)
 
@@ -347,18 +298,10 @@
         return self._attributes[key]
 
     def add_recipes(self, json_paths: "list", debug: bool = False) -> None:
-<<<<<<< HEAD
-        """Add extra :class:`.Recipe` objects for scoring
-
-        :param json_paths: list of serialiased :class:`.Recipe` JSON files
-        :param debug: increase verbosity for debugging
-
-=======
         """Add more serialised :class:`.Recipe` objects to be scored
 
         :param json_paths: list of JSON paths
         :param debug: increase verbosity for debugging
->>>>>>> 4d8bc72c
         """
 
         from pathlib import Path
@@ -402,17 +345,11 @@
         *,
         debug: bool = False,
     ) -> float:
-<<<<<<< HEAD
-        """Score a given :class:`.Recipe`
-
-        :param debug: increase verbosity for debugging
-=======
         """Score a :class:`.Recipe` object
 
         :param recipe: :class:`.Recipe` to be scored
         :param debug: increase verbosity for debugging
         :returns: float score from 0 to 1
->>>>>>> 4d8bc72c
         """
 
         score = 0.0
@@ -467,15 +404,10 @@
         df = pd.DataFrame(print_data).set_index("attribute (weight)")
         mrich.print(df)
 
-<<<<<<< HEAD
-    def get_sorted_df(self, budget: float | None = None) -> "pandas.DataFrame":
-        """Get scoring data sorted by descending score"""
-=======
     def get_sorted_df(self) -> "pd.DataFrame":
         """Get DataFrame sorted by descending score"""
 
         # compute scores
->>>>>>> 4d8bc72c
         self.scores
 
         return self._data.sort_values(by="score", ascending=False)
@@ -485,19 +417,11 @@
         keys: list[str],
         budget: float | None = None,
     ) -> "plotly.graph_objects.Figure":
-<<<<<<< HEAD
-        """Scatter plot of two scoring keys
-
-        :param keys: list of two :class:`.Attribute` or :class:`.CustomAttribute` keys to plot
-        :param budget: optional budget to limit by
-        :returns: plotly.graph_objects.Figure
-=======
         """Plot any two attributes as a scatter plot
 
         :param keys: list two attribute keys to plot
         :param budget: limit :class:`.Recipe` objects to below this budget value
         :returns: plotly Figure object containing a scatter trace
->>>>>>> 4d8bc72c
         """
 
         import plotly.express as px
@@ -544,35 +468,21 @@
         )
 
     def top_keys(self, n: int, budget: float | None = None) -> list[str]:
-<<<<<<< HEAD
-        """Get top `n` :class:`.Recipe` keys/hashes
-
-        :param n: number of keys to return
-        :param budget: limit recipes to this budget
-=======
         """Return keys of top `n` scoring :class:`.Recipe`
 
         :param n: number of keys to return
         :param budget: limit :class:`.Recipe` objects to below this budget value
         :returns: list of :class:`.Recipe` hashes
->>>>>>> 4d8bc72c
         """
         keys = self.get_sorted_df(budget=budget).index[:n]
         return list(keys)
 
     def top(self, n: int, budget: float | None = None) -> "list[Recipe]":
-<<<<<<< HEAD
-        """Get top `n` :class:`.Recipe` objects
-
-        :param n: number of recipes to return
-        :param budget: limit recipes to this budget
-=======
         """Return top `n` scoring :class:`.Recipe`
 
         :param n: number of :class:`.Recipe` objects to return
         :param budget: limit :class:`.Recipe` objects to below this budget value
         :returns: list of :class:`.Recipe` objects
->>>>>>> 4d8bc72c
         """
         keys = self.top_keys(n=n, budget=budget)
         if n == 1:
@@ -583,18 +493,10 @@
     ### INTERNALS
 
     def _flag_weight_modification(self):
-<<<<<<< HEAD
-        """Reset scores as result of weight modifications"""
-        self._data["score"] = None
-
-    def summary(self) -> None:
-        """Print a summary of attribute value distributions"""
-=======
         self._data["score"] = None
 
     def summary(self) -> None:
         """Print some summary statistics of the scorer's attributes"""
->>>>>>> 4d8bc72c
 
         mrich.header(self)
         for attribute in self.attributes:
@@ -882,29 +784,17 @@
 
     @property
     def scorer(self) -> "Scorer":
-<<<<<<< HEAD
-        """Parent :class:`.Scorer` object"""
-=======
         """Get associated :class:`.Scorer`"""
->>>>>>> 4d8bc72c
         return self._scorer
 
     @property
     def key(self) -> str:
-<<<<<<< HEAD
-        """Key or name"""
-=======
         """Get name/key"""
->>>>>>> 4d8bc72c
         return self._key
 
     @property
     def inverse(self) -> bool:
-<<<<<<< HEAD
-        """Is scoring inverted?"""
-=======
         """Is this attribute inverted, lower values will score higher if true"""
->>>>>>> 4d8bc72c
         return self._inverse
 
     @property
@@ -914,12 +804,7 @@
 
     @property
     def value_dict(self) -> dict[str, float]:
-<<<<<<< HEAD
-        """Get dictionary of values keyed by :class:`.Recipe` hash"""
-
-=======
         """Dictionary of attribute values keyed by :class:`.Recipe` hash"""
->>>>>>> 4d8bc72c
         df = self.scorer._data[self.key]
 
         null = df.isnull()
@@ -935,79 +820,44 @@
 
     @property
     def values(self) -> list[float]:
-<<<<<<< HEAD
-        """Get list of values"""
-=======
         """Return list of values"""
->>>>>>> 4d8bc72c
         return list(self.value_dict.values())
 
     @property
     def mean(self) -> float:
-<<<<<<< HEAD
-        """Get mean value"""
-=======
         """Return mean of value"""
->>>>>>> 4d8bc72c
         return np.mean(self.values)
 
     @property
     def std(self) -> float:
-<<<<<<< HEAD
-        """Get standard deviation of values"""
-=======
         """Return standard deviation of values"""
->>>>>>> 4d8bc72c
         return np.std(self.values)
 
     @property
     def max(self) -> float:
-<<<<<<< HEAD
-        """Get maximal value"""
-        return max(self.values)
-
-    @property
-    def min(self):
-        """Get minimal value"""
-=======
         """Return maximum of values"""
         return max(self.values)
 
     @property
     def min(self) -> float:
         """Return minimum of values"""
->>>>>>> 4d8bc72c
         return min(self.values)
 
     @property
     def weight(self) -> float:
-<<<<<<< HEAD
-        """Get scoring weight"""
-        return self._weight
-
-    @weight.setter
-    def weight(self, w: float) -> None:
-        """Set scoring weight"""
-=======
         """Return weight"""
         return self._weight
 
     @weight.setter
     def weight(self, w):
         """Set attribute weight"""
->>>>>>> 4d8bc72c
         self.scorer._flag_weight_modification()
         self._weight = abs(w)
         self._reverse = w < 0
 
     @property
-<<<<<<< HEAD
-    def percentile_interpolator(self) -> "scipy.interpolate.interp1d":
-        """Return interpolator function"""
-=======
     def percentile_interpolator(self):
         """Interpolator function"""
->>>>>>> 4d8bc72c
         if self._percentile_interpolator is None:
 
             count, bins_count = np.histogram(self.values, bins=self.bins)
@@ -1028,15 +878,11 @@
         serialise_price: bool = True,
         force: bool = False,
     ) -> float:
-<<<<<<< HEAD
-        """Get :class:`.Recipe` scoring value"""
-=======
         """Get value for a :class:`.Recipe`
 
         :param serialise_price: serialise :class:`.Price` objects to their amount
         :param force: force calculation? (don't use cache)
         """
->>>>>>> 4d8bc72c
 
         if not force:
             cached = self.scorer._data[self.key][recipe.hash]
