import mout
import numpy as np

# from .block import BuildingBlockSet
from scipy.interpolate import interp1d
import pandas as pd

import logging

logger = logging.getLogger("HIPPO")


class Scorer:
    """

    :param recipes: :class:`.RecipeSet`

    inputs
    ------

    * building block set
    * HIPPO object

    parameters
    ----------

    * optimisation attributes
    * weights

    outputs
    -------

    * score for a given BBS
    * BBSs sorted by score

    """

    def __init__(
        self,
        db: "Database",
        recipes: "RecipeSet",
        attributes: list[str],
    ) -> None:

        self._db = db
        self._recipes = recipes

        # self._sorted = None

        self._attributes = []

        for key in attributes:
            attribute = Attribute(self, key)
            self._attributes.append(attribute)

        self.weights = 1.0

    ### PROPERTIES

    @property
    def num_recipes(self) -> int:
        """Number of recipes being evaluated"""
        return len(self._recipes)

    @property
    def attributes(self):
        return self._attributes

    @property
    def recipes(self):
        return self._recipes

    @property
    def num_attributes(self):
        return len(self.attributes)

    @property
    def weights(self):
        return [a.weight for a in self.attributes]

    @weights.setter
    def weights(self, ws):

        if isinstance(ws, float):
            ws = [ws] * self.num_attributes

        ws = [w for w in ws]
        wsum = sum([abs(w) for w in ws])

        for a, w in zip(self.attributes, ws):
            a.weight = w / wsum

    @property
    def scores(self):
        return [self.score(r) for r in self.recipes]

    #     @property
    #     def sorted(self):
    #         if self.verbosity:
    #             mout.debug(f"sorting {len(self.bb_sets)} BB sets...")

    #         if self._sorted is None:
    #             self._sorted = sorted(
    #                 self.bb_sets, key=lambda x: self.score(x), reverse=True
    #             )
    #         return self._sorted

    #     @property
    #     def best(self):
    #         return self.sorted[0]

    #     ### METHODS

    # @property
    # def get_values(self):
    #     return self._get_values

    #     def add_attribute(self, a):
    #         self._attributes.append(a)

    def score(
        self,
        recipe: "Recipe",
        *,
        debug: bool = False,
    ) -> float:

        score = sum([a(recipe) for a in self.attributes])

        if debug:
            print_data = []
            for attribute in self.attributes:
                print_data.append(
                    dict(
                        key=attribute.key,
                        weight=attribute.weight,
                        value=attribute.get_value(recipe),
                        unweighted=attribute.unweighted(recipe),
                        weighted=attribute(recipe),
                    )
                )

            print(pd.DataFrame(print_data))
            logger.var("score", score)

        return score

    def get_df(
        self,
        serialise_price: bool = True,
        **kwargs,
    ) -> "pandas.DataFrame":

        logger.debug("Scorer.get_df()")

        df = self.recipes.get_df(serialise_price=serialise_price, **kwargs)

        df["score"] = self.scores

        for attribute in self.attributes:
            df[attribute.key] = self.recipes.get_values(
                key=attribute.key, serialise_price=serialise_price
            )

        return df

    def plot(
        self,
        keys: list[str],
        **kwargs,
    ):

        import plotly.express as px

        return px.scatter(self.get_df(**kwargs), x=keys[0], y=keys[1], color="score")

    #     def top(self, n):
    #         return self.sorted[:n]

    ### DUNDERS

    def __repr__(self):
        return f"Scorer(#recipes={self.num_recipes})"


class Attribute:

    _type = "Attribute"

    ### DUNDERS

    def __init__(
        self,
        scorer: "Scorer",
        key: str,
        *,
        inverse: bool = False,
        weight: float = 1.0,
        bins: int = 100,
    ):

        self._scorer = scorer

        self._key = key
        self._inverse = None
        self._weight = weight

        self._value_dict = {}

        self._mean = None
        self._std = None

        self._bins = bins

        self._percentile_interpolator = None

    ### PROPERTIES

    @property
    def scorer(self):
        return self._scorer

    @property
    def key(self):
        return self._key

    @property
    def inverse(self):
        return self._inverse

    @property
    def bins(self):
        return self._bins

    @property
    def value_dict(self):
        if not self._value_dict:
            for recipe in self.scorer.recipes:
                self._value_dict[recipe.hash] = self.get_value(recipe)
        return self._value_dict

    @property
    def values(self):
        return list(self.value_dict.values())

    @property
    def mean(self):
        if self._mean is None:
            self._mean = np.mean(self.values.values())
        return self._mean

    @property
    def std(self):
        if self._std is None:
            self._std = np.std(self.values.values())
        return self._std

    @property
    def weight(self):
        return self._weight

    @weight.setter
    def weight(self, w):
        self._weight = abs(w)
        self._reverse = w < 0

    @property
    def percentile_interpolator(self):
        if self._percentile_interpolator is None:

            count, bins_count = np.histogram(self.values, bins=self.bins)

            pdf = count / sum(count)
            cdf = np.cumsum(pdf)
            self._percentile_interpolator = interp1d(
                bins_count[1:], cdf, kind="linear", fill_value="extrapolate"
            )

        return self._percentile_interpolator

    def __call__(
        self,
        recipe: "Recipe",
    ) -> float:
        """return the score of a given value"""

        if not self.weight:
            return 0.0

        value = self.unweighted(recipe)

        # if value is None:
        # return 0.5

        return self.weight * value

    def __repr__(self) -> str:

        if self.weight is None:
            return f'{self._type}("{self.key}", inverse={self.inverse})'
        else:
            return f'{self._type}("{self.key}", weight={self.weight:.2f}, inverse={self.inverse})'

    ### METHODS

    def get_value(
        self,
        recipe: "Recipe",
        serialise_price: bool = True,
    ) -> float:
        value = getattr(recipe, self.key)
        if serialise_price and self.key == "price":
            value = value.amount
        return value

    def histogram(
        self,
        progress: bool = False,
    ) -> "plotly.graph_objects.Figure":

        import plotly.graph_objects as go

        values = self.scorer.recipes.get_values(
            self.key, progress=progress, serialise_price=True
        )

        fig = go.Figure(go.Histogram(x=values))

        fig.update_layout(xaxis_title=self.key, yaxis_title="count")

        return fig

    def unweighted(
        self,
        recipe: "Recipe",
        value: float = None,
        debug: bool = False,
    ) -> float:

        if value is None:
            value = self.get_value(recipe)

        if debug:
            logger.debug(f"{value=}")

        score = float(self.percentile_interpolator(value))

        if debug:
            logger.debug(f"{score=}")

        if self.inverse:
            score = 1 - score

        return score


class CustomAttribute(Attribute):

    _type = 'CustomAttribute'

    def __init__(self, key, function):
        self.get_value = function
        super(CustomAttribute, self).__init__(key=key, bb_sets=bb_sets)

<<<<<<< HEAD
=======
    def __init__(self, key, bb_sets, function):
        raise NotImplementedError


#         self.get_value = function
#         super(CustomAttribute, self).__init__(key=key, bb_sets=bb_sets)
#         self._type = "CustomAttribute"
>>>>>>> 4d8232fb
<|MERGE_RESOLUTION|>--- conflicted
+++ resolved
@@ -360,15 +360,4 @@
 
     def __init__(self, key, function):
         self.get_value = function
-        super(CustomAttribute, self).__init__(key=key, bb_sets=bb_sets)
-
-<<<<<<< HEAD
-=======
-    def __init__(self, key, bb_sets, function):
-        raise NotImplementedError
-
-
-#         self.get_value = function
-#         super(CustomAttribute, self).__init__(key=key, bb_sets=bb_sets)
-#         self._type = "CustomAttribute"
->>>>>>> 4d8232fb
+        super(CustomAttribute, self).__init__(key=key, bb_sets=bb_sets)