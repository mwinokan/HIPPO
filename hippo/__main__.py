<<<<<<< HEAD
"""Define CLI commands for HIPPO"""

from .animal import HIPPO
=======
>>>>>>> 4d8bc72c
import mrich
from typer import Typer
from pathlib import Path

app = Typer()


def setup_animal(
    database: str,
    backup: bool = True,
    update_legacy: bool = False,
<<<<<<< HEAD
) -> HIPPO:
    """Setup the :class:`.HIPPO` object and optionally perform a database backup"""
=======
) -> "HIPPO":

    from .animal import HIPPO

>>>>>>> 4d8bc72c
    animal = HIPPO("CLI", database, update_legacy=update_legacy)
    if backup:
        animal.db.backup()
    return animal


@app.command()
def backup(database: str):
    """Backup database file"""
    mrich.h1("hippo.backup")

    mrich.h3("Params")
    mrich.var("database", database)

    from hippo.db import backup

    backup(database)
    mrich.success("Successfully backed up")


@app.command()
def update_legacy(database: str, backup: bool = True):
    """Update legacy database format"""

    mrich.h1("hippo.update_legacy")

    mrich.h3("Params")
    mrich.var("database", database)

    if backup:
        from hippo.db import backup

        backup(database)

    animal = setup_animal(database, backup=False, update_legacy=True)
    mrich.success("Successfully updated database format")


@app.command()
def calculate_scaffolds(
    database: str,
    backup: bool = True,
):
    """Calculate scaffold/superstructure relationships for all compounds"""

    mrich.h1("hippo.calculate_scaffolds")

    mrich.h3("Params")
    mrich.var("database", database)
    mrich.var("backup", backup)

    mrich.h3("Animal")
    animal = setup_animal(database=database, backup=backup)

    mrich.h3("State Before")
    mrich.var("scaffolds", animal.scaffolds)
    mrich.var("elabs", animal.elabs)

    mrich.h3("Calculation")
    animal.db.calculate_all_scaffolds()

    mrich.h3("State After")
    mrich.var("scaffolds", animal.scaffolds)
    mrich.var("elabs", animal.elabs)

    mrich.success("Completed")


@app.command()
def calculate_interactions(
    database: str,
    prolif: bool = False,
    backup: bool = True,
    force: bool = False,
) -> None:
    """Calculate interactions for all poses"""

    mrich.h1("hippo.calculate_interactions")

    mrich.h3("Params")
    mrich.var("database", database)
    mrich.var("backup", backup)

    mrich.h3("Animal")
    animal = setup_animal(database=database, backup=backup)

    mrich.h3("State Before")
    mrich.var("#poses", animal.num_poses)
    mrich.var("#fingerprinted", animal.poses.num_fingerprinted)

    mrich.h3("Calculation")

    n = len(animal.poses)
    for i, pose in mrich.track(enumerate(animal.poses), total=n):

        mrich.set_progress_prefix(f"{i}/{n}")

        try:
            if prolif:
                pose.calculate_prolif_interactions(force=force)
            else:
                pose.calculate_interactions(force=force)

        except Exception as e:
            mrich.error(e)
            mrich.error("Could not fingerprint pose")
            continue

    mrich.h3("State After")
    mrich.var("#fingerprinted", animal.poses.num_fingerprinted)

    mrich.success("Completed")


@app.command()
def verify() -> None:
    """Verify installation"""

    import os

    file_path = "_test.sqlite"

    try:
        animal = setup_animal(file_path, backup=False)
        c = animal.register_compound(smiles="COc1ccc2sc(N)nc2c1")
        c.mol
        mrich.success("HIPPO/rdkit/chemicalite installations are compatible")
    except Exception as e:
        mrich.error(e)

    if os.path.exists(file_path):
        os.remove(file_path)


@app.command()
def tag_summary(
    database: str,
) -> None:
    """Print a table of statistics for all tags in the database"""

    mrich.h1("hippo.tag_summary")

    mrich.h3("Params")
    mrich.var("database", database)

    animal = setup_animal(database=database, backup=False)
    animal.tags.summary()


<<<<<<< HEAD
def main() -> None:
    """CLI entry point"""
=======
@app.command()
def add_hits(
    database: str,
    target_name: str,
    aligned_directory: str,
    metadata_csv: str = None,
    tags: list[str] = None,
    skip: list[str] = None,
    debug: bool = False,
    load_pose_mols: bool = False,
    backup: bool = True,
):
    """Load hits from Fragalysis / XCA data package"""

    mrich.h1("hippo.tag_summary")

    mrich.h3("Params")
    mrich.var("database", database)
    mrich.var("target_name", target_name)
    mrich.var("metadata_csv", metadata_csv)
    mrich.var("aligned_directory", aligned_directory)
    mrich.var("tags", tags)
    mrich.var("skip", skip)
    mrich.var("debug", debug)
    mrich.var("load_pose_mols", load_pose_mols)

    animal = setup_animal(database=database, backup=False)

    animal.add_hits(
        target_name=target_name,
        metadata_csv=metadata_csv,
        aligned_directory=aligned_directory,
        tags=tags,
        skip=skip,
        debug=debug,
        load_pose_mols=load_pose_mols,
    )


def main():
>>>>>>> 4d8bc72c
    app()


if __name__ == "__main__":
    main()<|MERGE_RESOLUTION|>--- conflicted
+++ resolved
@@ -1,9 +1,5 @@
-<<<<<<< HEAD
 """Define CLI commands for HIPPO"""
 
-from .animal import HIPPO
-=======
->>>>>>> 4d8bc72c
 import mrich
 from typer import Typer
 from pathlib import Path
@@ -15,15 +11,11 @@
     database: str,
     backup: bool = True,
     update_legacy: bool = False,
-<<<<<<< HEAD
-) -> HIPPO:
+) -> "HIPPO":
     """Setup the :class:`.HIPPO` object and optionally perform a database backup"""
-=======
-) -> "HIPPO":
 
     from .animal import HIPPO
 
->>>>>>> 4d8bc72c
     animal = HIPPO("CLI", database, update_legacy=update_legacy)
     if backup:
         animal.db.backup()
@@ -173,10 +165,6 @@
     animal.tags.summary()
 
 
-<<<<<<< HEAD
-def main() -> None:
-    """CLI entry point"""
-=======
 @app.command()
 def add_hits(
     database: str,
@@ -216,9 +204,8 @@
     )
 
 
-def main():
->>>>>>> 4d8bc72c
-    app()
+def main() -> None:
+    """CLI entry point"""
 
 
 if __name__ == "__main__":
