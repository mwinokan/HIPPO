--- conflicted
+++ resolved
@@ -1723,7 +1723,6 @@
 
     ### DUNDERS
 
-<<<<<<< HEAD
     def __str__(self):
 
         if self.score:
@@ -1734,11 +1733,10 @@
         if self.hash:
             return f"Recipe_{self.hash}({s})"
 
-    def __repr__(self):
-=======
-    def __str__(self) -> str:
+        return f"Recipe({s})"
+
+    def __longstr(self) -> str:
         """Unformatted string representation"""
->>>>>>> b1067388
         if self.intermediates:
             s = f"{self.reactants} --> {self.intermediates} --> {self.products} via {self.reactions}"
         else:
@@ -1754,11 +1752,11 @@
 
     def __repr__(self) -> str:
         """ANSI Formatted string representation"""
-        return f"{mcol.bold}{mcol.underline}{self}{mcol.unbold}{mcol.ununderline}"
+        return f"{mcol.bold}{mcol.underline}{self.__longstr()}{mcol.unbold}{mcol.ununderline}"
 
     def __rich__(self) -> str:
         """Rich Formatted string representation"""
-        return f"[bold underline]{self}"
+        return f"[bold underline]{self.__longstr()}"
 
     def __add__(self, other):
         result = self.copy()
@@ -2182,22 +2180,10 @@
     def __iter__(self):
         return iter(self._recipes.values())
 
-<<<<<<< HEAD
     def __contains__(self, key):
         assert isinstance(key, str)
         return key in self._recipes
 
-    def __repr__(self) -> str:
-        """Formatted string representation"""
-
-        s = f"{mcol.bold}{mcol.underline}"
-
-        s += "{" f"Recipes x {len(self)}" "}"
-
-        s += f"{mcol.unbold}{mcol.ununderline}"
-
-        return s
-=======
     def __str__(self) -> str:
         """Unformatted string representation"""
         return "{" f"Recipe × {len(self)}" "}"
@@ -2208,5 +2194,4 @@
 
     def __rich__(self) -> str:
         """Rich Formatted string representation"""
-        return f"[bold underline]{self}"
->>>>>>> b1067388
+        return f"[bold underline]{self}"