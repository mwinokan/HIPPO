--- conflicted
+++ resolved
@@ -1031,8 +1031,7 @@
         logger.writing(file)
         json.dump(data, open(file, "wt"), indent=indent)
 
-    def get_dict(
-        self,
+    def get_dict(self,
         *,
         price: bool = True,
         reactant_supplier: bool = True,
@@ -1041,13 +1040,13 @@
         compound_ids_only: bool = False,
         products: bool = True,
         serialise_price: bool = False,
-        fingerprint: bool = False,
     ):
+
         """Serialise this recipe object
-
+        
         Store
         =====
-
+        
         - Path to database
         - Timestamp
         - Reactants (& their quotes, amounts)
@@ -1057,7 +1056,7 @@
         - Total Price
         - Lead time
 
-        :param *:
+        :param *: 
         :param price: bool:  (Default value = True)
         :param reactant_supplier: bool:  (Default value = True)
         :param database: bool:  (Default value = True)
@@ -1065,7 +1064,6 @@
         :param compound_ids_only: bool:  (Default value = False)
         :param products: bool:  (Default value = True)
         :param serialise_price: bool:  (Default value = False)
-        :param fingerprint: bool:  (Default value = False)
 
         """
 
@@ -1075,42 +1073,32 @@
         data = {}
 
         # Database
-        if database:
-            data["database"] = str(self.db.path.resolve())
-        if timestamp:
-            data["timestamp"] = str(datetime.now())
+        if database: data['database'] = str(self.db.path.resolve())
+        if timestamp: data['timestamp'] = str(datetime.now())
 
         # Recipe properties
-        if price and serialise_price:
-            data["price"] = self.price.get_dict()
-        elif price:
-            data["price"] = self.price
-
-        if reactant_supplier:
-            data["reactant_supplier"] = self.reactants.supplier
+        if price and serialise_price: 
+            data['price'] = self.price.get_dict()
+        elif price: 
+            data['price'] = self.price
+
+        if reactant_supplier: data['reactant_supplier'] = self.reactants.supplier
         # data['lead_time'] = self.lead_time
 
         # IngredientSets
         if compound_ids_only:
-            data["reactant_ids"] = self.reactants.compound_ids
-            data["intermediate_ids"] = self.intermediates.compound_ids
-            if products:
-                data["products_ids"] = self.products.compound_ids
+            data['reactant_ids'] = self.reactants.compound_ids
+            data['intermediate_ids'] = self.intermediates.compound_ids
+            if products: data['products_ids'] = self.products.compound_ids
 
         else:
-            data["reactants"] = self.reactants.df.to_dict(orient="list")
-            data["intermediates"] = self.intermediates.df.to_dict(orient="list")
-            if products:
-                data["products"] = self.products.df.to_dict(orient="list")
-            # data['reactants'] = self.reactants.df.to_dict(orient='records')
-            # data['intermediates'] = self.intermediates.df.to_dict(orient='records')
-            # if products: data['products'] = self.products.df.to_dict(orient='records')
-
-        if fingerprint:
-            data["fingerprint"] = self.get_product_fingerprint()
+            data['reactants'] = self.reactants.df.to_dict(orient='list')
+            data['intermediates'] = self.intermediates.df.to_dict(orient='list')
+            if products: 
+                data['products'] = self.products.df.to_dict(orient='list')
 
         # ReactionSet
-        data["reaction_ids"] = self.reactions.ids
+        data['reaction_ids'] = self.reactions.ids
 
         return data
 
@@ -1153,357 +1141,7 @@
 
             sub_recipes = prod_cset.get_recipes(permitted_reactions=self.reactions)
 
-<<<<<<< HEAD
-			if not graph_only:
-				sizes[key] = product.amount
-				if key in color_mapper:
-					colors[key] = color_mapper[key]
-				else:
-					colors[key] = (0.7,0.7,0.7)
-
-		for reaction in self.reactions:
-			for reactant in reaction.reactants:
-				graph.add_edge(str(reactant), str(reaction.product), id=reaction.id, type=reaction.type, product_yield=reaction.product_yield)
-
-		# rescale sizes
-		if not graph_only:
-			s_min = min(sizes.values())
-			sizes = [s/s_min*node_size for s in sizes.values()]
-
-		if graph_only:
-			return graph
-		else:
-			import matplotlib as plt
-			# return nx.draw(graph, pos, with_labels=True, font_weight='bold')
-			# pos = nx.spring_layout(graph, iterations=200, k=30)
-			pos = nx.spring_layout(graph)
-			return nx.draw(graph, pos=pos, with_labels=True, font_weight='bold', node_color=list(colors.values()), node_size=sizes)
-
-	def sankey(self, title=None):
-		"""draw a plotly Sankey diagram
-
-		:param title:  (Default value = None)
-
-		"""
-
-		graph = self.draw(graph_only=True)
-
-		import plotly.graph_objects as go
-
-		nodes = {}
-
-		for edge in graph.edges:
-
-			c = edge[0]
-			if c not in nodes:
-				nodes[c] = len(nodes)
-
-			c = edge[1]
-			if c not in nodes:
-				nodes[c] = len(nodes)
-
-		source = [nodes[a] for a,b in graph.edges]
-		target = [nodes[b] for a,b in graph.edges]
-		value = [1 for l in graph.edges]
-
-		# print(graph.nodes)
-		
-		labels = list(nodes.keys())
-		
-		# compound_ids = [n.id for n in nodes]
-		# smiles = [n.smiles for n in nodes]
-		# customdata = [(n.id, n.smiles) for n in ]
-
-		hoverkeys = None
-
-		customdata = []
-		for key in nodes.keys():
-			n = graph.nodes[key]
-			
-			if not hoverkeys:
-				hoverkeys = list(n.keys())
-			
-			if not n:
-				logger.error(f'problem w/ node {key=}')
-				compound_id = int(key[1:])
-				customdata.append((compound_id, None))
-
-			else:
-				# customdata.append((n['id'], n['smiles']))
-				d = tuple(v if v is not None else 'N/A' for v in n.values())
-				customdata.append(d)
-				# id=product.id, smiles=product.smiles, amount=ingredient.amount, price=ingredient.price, lead_time=ingredient.lead_time
-
-		hoverkeys_edges = None
-		
-		# edgedata = [graph.edges[a,b]["reaction_id"] for a,b in graph.edges]
-
-		customdata_edges = []
-
-		for s,t in graph.edges.keys():
-			edge = graph.edges[s,t]
-			
-			if not hoverkeys_edges:
-				hoverkeys_edges = list(edge.keys())
-			
-			if not n:
-				logger.error(f'problem w/ edge {s=} {t=}')
-				customdata_edges.append((None, None, None))
-
-			else:
-				d = tuple(v if v is not None else 'N/A' for v in edge.values())
-				customdata_edges.append(d)
-
-		hoverlines = []
-		for i,key in enumerate(hoverkeys):
-			hoverlines.append(f'{key}=%''{'f'customdata[{i}]''}')
-		hovertemplate = 'Compound '+'<br>'.join(hoverlines)+'<extra></extra>'
-
-		hoverlines_edges = []
-		for i,key in enumerate(hoverkeys_edges):
-			hoverlines_edges.append(f'{key}=%''{'f'customdata[{i}]''}')
-		hovertemplate_edges = 'Reaction '+'<br>'.join(hoverlines_edges)+'<extra></extra>'
-
-		# print(hovertemplate)
-
-		# compound_ids = [int(s[1:]) for s in labels]
-
-		# from .cset import CompoundSet
-		# smiles = CompoundSet(self.db, compound_ids).smiles
-
-		# print(compound_ids)
-
-		fig = go.Figure(data=[go.Sankey(
-				node = dict(
-				# pad = 15,
-				# thickness = 20,
-				# line = dict(color = "black", width = 0.5),
-				label = labels,
-				# color = "blue"
-				customdata=customdata,
-				# customdata = ["Long name A1", "Long name A2", "Long name B1", "Long name B2",
-					# "Long name C1", "Long name C2"],
-				# hovertemplate='Compound %{label}<br><br>smiles=%{customdata}<extra></extra>',
-				hovertemplate=hovertemplate,
-			),
-				link = dict(
-				customdata=customdata_edges,
-				hovertemplate=hovertemplate_edges,
-				source = source,
-				target = target,
-				value = value,
-		))])
-
-		if not title:
-			# title = f"Recipe<br><sup>price={self.price}, lead-time={self.lead_time}</sup>"
-			title = f"Recipe<br><sup>price={self.price}</sup>"
-
-		fig.update_layout(title=title)
-
-		# link = dict(
-		#       source = [0, 1, 0, 2, 3, 3], # indices correspond to labels, eg A1, A2, A2, B1, ...
-		#       target = [2, 3, 3, 4, 4, 5],
-		#       value = [8, 4, 2, 8, 4, 2],
-		#       customdata = ["q","r","s","t","u","v"],
-		#       hovertemplate='Link from node %{source.customdata}<br />'+
-		#         'to node%{target.customdata}<br />has value %{value}'+
-		#         '<br />and data %{customdata}<extra></extra>',
-		#   )
-
-		return fig
-
-	def summary(self, price: bool = True):
-		"""Print a summary of this recipe
-
-		:param price: bool:  (Default value = True)
-
-		"""
-
-		import mcol
-		
-		logger.header('Recipe')
-
-		if price:
-			price = self.price
-			if price:
-				logger.var('\nprice', price[0], dict(unit=price[1]))
-				# logger.var('lead-time', self.lead_time, dict(unit='working days'))
-
-		logger.var('\n#products', len(self.products))
-		for product in self.products:
-			logger.var(str(product.compound), f'{product.amount:.2f}', dict(unit='mg'))
-
-		logger.var('\n#intermediates', len(self.intermediates))
-		for intermediate in self.intermediates:
-			logger.var(str(intermediate.compound), f'{intermediate.amount:.2f}', dict(unit='mg'))
-
-		logger.var('\n#reactants', len(self.reactants))
-		for reactant in self.reactants:
-			logger.var(str(reactant.compound), f'{reactant.amount:.2f}', dict(unit='mg'))
-			# logger.out(f'{mcol.varName}{reactant}{mcol.clear} = {reactant.amount:.2f} {mcol.varType}mg{mcol.clear}, {self.get_reactant_reactions(reactant)}')
-
-		logger.var('\n#reactions', len(self.reactions))
-		for reaction in self.reactions:
-			logger.var(str(reaction), reaction.reaction_str, dict(unit=reaction.type))
-
-	def get_ingredient(self, id):
-		"""Get an ingredient by its compound ID
-
-		:param id: 
-
-		"""
-		matches = [r for r in self.reactants if r.id == id]
-		if not matches:
-			matches = [r for r in self.intermediates if r.id == id]
-		if not matches:
-			matches = [r for r in self.products if r.id == id]
-
-		assert len(matches) == 1
-		return matches[0]
-
-	def add_to_all_reactants(self, amount=20):
-		"""
-
-		:param amount:  (Default value = 20)
-
-		"""
-		self.reactants.df['amount'] += amount
-
-	def write_json(self, file, *, indent='\t', **kwargs):
-		r"""Serialise this recipe object and write it to disk
-
-		:param file: 
-		:param indent:  (Default value = '\t')
-
-		"""
-		import json
-		data = self.get_dict(serialise_price=True, **kwargs)
-		logger.writing(file)
-		json.dump(data, open(file, 'wt'), indent=indent)
-
-	def get_dict(self,
-		*,
-		price: bool = True,
-		reactant_supplier: bool = True,
-		database: bool = True,
-		timestamp: bool = True,
-		compound_ids_only: bool = False,
-		products: bool = True,
-		serialise_price: bool = False,
-	):
-
-		"""Serialise this recipe object
-		
-		Store
-		=====
-		
-		- Path to database
-		- Timestamp
-		- Reactants (& their quotes, amounts)
-		- Intermediates (& their quotes)
-		- Products (& their poses/scores/fingerprints)
-		- Reactions
-		- Total Price
-		- Lead time
-
-		:param *: 
-		:param price: bool:  (Default value = True)
-		:param reactant_supplier: bool:  (Default value = True)
-		:param database: bool:  (Default value = True)
-		:param timestamp: bool:  (Default value = True)
-		:param compound_ids_only: bool:  (Default value = False)
-		:param products: bool:  (Default value = True)
-		:param serialise_price: bool:  (Default value = False)
-
-		"""
-
-		import json
-		from datetime import datetime
-
-		data = {}
-
-		# Database
-		if database: data['database'] = str(self.db.path.resolve())
-		if timestamp: data['timestamp'] = str(datetime.now())
-
-		# Recipe properties
-		if price and serialise_price: 
-			data['price'] = self.price.get_dict()
-		elif price: 
-			data['price'] = self.price
-
-		if reactant_supplier: data['reactant_supplier'] = self.reactants.supplier
-		# data['lead_time'] = self.lead_time
-
-		# IngredientSets
-		if compound_ids_only:
-			data['reactant_ids'] = self.reactants.compound_ids
-			data['intermediate_ids'] = self.intermediates.compound_ids
-			if products: data['products_ids'] = self.products.compound_ids
-
-		else:
-			data['reactants'] = self.reactants.df.to_dict(orient='list')
-			data['intermediates'] = self.intermediates.df.to_dict(orient='list')
-			if products: 
-				data['products'] = self.products.df.to_dict(orient='list')
-
-		# ReactionSet
-		data['reaction_ids'] = self.reactions.ids
-
-		return data
-
-	def write_CAR_csv(self, file, return_df=False):
-
-		"""List of reactions for CAR
-		
-		Columns:
-		
-		* target-name
-		* no-steps
-		* concentration = None
-		* amount-required
-		* batch-tag
-		
-		per reaction
-		
-		* reactant-1-1
-		* reactant-2-1
-		* reaction-product-smiles-1
-		* reaction-name-1
-		* reaction-recipe-1
-		* reaction-groupby-column-1
-
-		:param file: 
-		:param return_df:  (Default value = False)
-
-		"""
-
-		from .cset import CompoundSet
-		from pandas import DataFrame
-		from tqdm import tqdm
-
-		# solve each product's reaction
-
-		rows = []
-
-		for product in tqdm(self.products):
-
-			prod_cset = CompoundSet(self.db, [product.id])
-
-			sub_recipes = prod_cset.get_recipes(permitted_reactions=self.reactions)
-
-			for sub_recipe in sub_recipes:
-
-				row = {
-					"target-names": str(product.compound),
-					"no-steps": 0,
-					"concentration-required-mM": None,
-					"amount-required-uL": None,
-					"batch-tag": None,
-				}
-=======
             for sub_recipe in sub_recipes:
->>>>>>> d1c6b749
 
                 row = {
                     "target-names": str(product.compound),
