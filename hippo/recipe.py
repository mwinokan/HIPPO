from dataclasses import dataclass, field

from .compound import Ingredient

import mcol

import mrich as logger


# @dataclass
class Recipe:
    """A Recipe stores data corresponding to a specific synthetic recipe involving several products, reactants, intermediates, and reactions."""

    _db = None

    def __init__(self, db, *, products, reactants, intermediates, reactions):

        from .cset import IngredientSet
        from .rset import ReactionSet

        # check typing
        assert isinstance(products, IngredientSet)
        assert isinstance(reactants, IngredientSet)
        assert isinstance(intermediates, IngredientSet)
        assert isinstance(reactions, ReactionSet)

        self._products = products
        self._reactants = reactants
        self._intermediates = intermediates
        self._reactions = reactions
        self._db = db
        self._hash = None

        self._score = None

        # caches
        self._product_compounds = None
        self._product_poses = None
        self._product_interactions = None

    ### FACTORIES

    @classmethod
    def from_reaction(
        cls,
        reaction,
        amount=1,
        *,
        debug: bool = False,
        pick_cheapest: bool = True,
        permitted_reactions=None,
        quoted_only: bool = False,
        supplier: None | str = None,
        unavailable_reaction="error",
        reaction_checking_cache=None,
        reaction_reactant_cache=None,
        inner=False,
        get_ingredient_quotes: bool = True,
    ):
        """

        :param reaction:
        :param amount:  (Default value = 1)
        :param *:
        :param debug: bool:  (Default value = False)
        :param pick_cheapest: bool:  (Default value = True)
        :param permitted_reactions:  (Default value = None)
        :param quoted_only: bool:  (Default value = False)
        :param supplier: None | str:  (Default value = None)
        :param unavailable_reaction:  (Default value = 'error')
        :param reaction_checking_cache:  (Default value = None)
        :param reaction_reactant_cache:  (Default value = None)
        :param inner:  (Default value = False)

        """

        from .reaction import Reaction

        assert isinstance(reaction, Reaction)

        from .cset import IngredientSet
        from .rset import ReactionSet

        if debug:
            logger.debug(
                f"Recipe.from_reaction(R{reaction.id}, {amount=}, {pick_cheapest=})"
            )
            logger.debug(f"{reaction.product.id=}")
            logger.debug(f"{reaction.reactants.ids=}")

        if permitted_reactions:
            assert reaction in permitted_reactions
            # raise NotImplementedError

        db = reaction.db

        recipe = cls.__new__(cls)
        recipe.__init__(
            db,
            products=IngredientSet(
                db,
                [
                    reaction.product.as_ingredient(
                        amount=amount, get_quote=get_ingredient_quotes
                    )
                ],
            ),
            reactants=IngredientSet(db, [], supplier=supplier),
            intermediates=IngredientSet(db, []),
            reactions=ReactionSet(db, [reaction.id], sort=False),
        )

        recipes = [recipe]

        if quoted_only or supplier:
            if debug:
                logger.debug(f"Checking reactant_availability: {reaction=}")
            if reaction_checking_cache and reaction.id in reaction_checking_cache:
                ok = reaction_checking_cache[reaction.id]
                print("reaction_checking_cache used")
            else:
                ok = reaction.check_reactant_availability(supplier=supplier)
                # print('cache not used')
                if reaction_checking_cache is not None:
                    reaction_checking_cache[reaction.id] = ok
            if not ok:
                if unavailable_reaction == "error":
                    logger.error(f"Reactants not available for {reaction=}")
                if pick_cheapest:
                    return None
                else:
                    return []

        def get_reactant_amount_pairs(reaction):
            if reaction_reactant_cache and reaction.id in reaction_reactant_cache:
                print("reaction_reactant_cache used")
                return reaction_reactant_cache[reaction.id]
            else:
                pairs = reaction.get_reactant_amount_pairs(compound_object=False)
                if reaction_reactant_cache is not None:
                    reaction_reactant_cache[reaction.id] = pairs
                return pairs

        if debug:
            logger.debug(f"get_reactant_amount_pairs({reaction.id})")
        pairs = get_reactant_amount_pairs(reaction)

        for reactant, reactant_amount in pairs:

            reactant = db.get_compound(id=reactant)

            if debug:
                logger.debug(f"{reactant.id=}, {reactant_amount=}")

            # scale amount
            reactant_amount *= amount
            reactant_amount /= reaction.product_yield

            inner_reactions = reactant.get_reactions(
                none="quiet", permitted_reactions=permitted_reactions
            )

            if inner_reactions:

                if debug:
                    if len(inner_reactions) == 1:
                        logger.debug(f"Reactant has ONE inner reaction")
                    else:
                        logger.warning(f"{reactant=} has MULTIPLE inner reactions")

                new_recipes = []

                inner_recipes = []
                for reaction in inner_reactions:
                    reaction_recipes = Recipe.from_reaction(
                        reaction=reaction,
                        amount=reactant_amount,
                        debug=debug,
                        pick_cheapest=False,
                        quoted_only=quoted_only,
                        supplier=supplier,
                        unavailable_reaction=unavailable_reaction,
                        reaction_checking_cache=reaction_checking_cache,
                        reaction_reactant_cache=reaction_reactant_cache,
                        inner=True,
                    )
                    inner_recipes += reaction_recipes

                for recipe in recipes:

                    for inner_recipe in inner_recipes:

                        combined_recipe = recipe.copy()

                        combined_recipe.reactants += inner_recipe.reactants
                        combined_recipe.intermediates += inner_recipe.intermediates
                        combined_recipe.reactions += inner_recipe.reactions
                        combined_recipe.intermediates.add(
                            reactant.as_ingredient(reactant_amount, supplier=supplier)
                        )

                        new_recipes.append(combined_recipe)

                recipes = new_recipes

            else:

                ingredient = reactant.as_ingredient(reactant_amount, supplier=supplier)
                for recipe in recipes:
                    recipe.reactants.add(ingredient)

        # reverse ReactionSet's
        if not inner:
            for recipe in recipes:
                recipe.reactions.reverse()

        if pick_cheapest:
            if debug:
                logger.debug("Picking cheapest")
            priced = [r for r in recipes if r.get_price(supplier=supplier)]
            # priced = [r for r in recipes if r.price]
            if not priced:
                logger.error("0 recipes with prices, can't choose cheapest")
                return recipes
            sorted_recipes = sorted(
                priced, key=lambda r: r.get_price(supplier=supplier)
            )

            if debug:
                for recipe in recipes:
                    logger.debug(f"{recipe}, {recipe.price}")

            return sorted_recipes[0]
            # return sorted(priced, key=lambda r: r.price)[0]

        return recipes

    @classmethod
    def from_reactions(
        cls,
        reactions,
        amount=1,
        pick_cheapest: bool = True,
        permitted_reactions=None,
        final_products_only=True,
        return_products=False,
        debug=False,
    ):
        """

        :param reactions:
        :param amount:  (Default value = 1)
        :param pick_cheapest: bool:  (Default value = True)
        :param permitted_reactions:  (Default value = None)
        :param final_products_only:  (Default value = True)
        :param return_products:  (Default value = False)
        :param debug:  (Default value = False)

        """

        from .rset import ReactionSet
        from .cset import IngredientSet, CompoundSet

        assert isinstance(reactions, ReactionSet)

        db = reactions.db

        if debug:
            logger.debug("Recipe.from_reactions()")
            logger.var("reactions", reactions)
            logger.var("amount", amount)
            logger.var("final_products_only", final_products_only)
            logger.var("permitted_reactions", permitted_reactions)

        # get all the products
        products = reactions.products

        if debug:
            logger.var("products", products)

        # return products

        if final_products_only:

            if debug:
                logger.var("products.str_ids", products.str_ids)

            # raise NotImplementedError
            ids = reactions.db.execute(
                f"""
                SELECT DISTINCT compound_id FROM compound
                LEFT JOIN reactant ON compound_id = reactant_compound
                WHERE reactant_compound IS NULL
                AND compound_id IN {products.str_ids}
            """
            ).fetchall()

            ids = [i for i, in ids]

            products = CompoundSet(db, ids)
            if debug:
                logger.var("final products", products)

            # return ids

            if return_products:
                return products

        recipe = Recipe.from_compounds(
            compounds=products,
            amount=amount,
            permitted_reactions=reactions,
            pick_cheapest=pick_cheapest,
        )

        return recipe

    @classmethod
    def from_compounds(
        cls,
        compounds,
        amount: float = 1,
        debug: bool = False,
        pick_cheapest: bool = True,
        permitted_reactions=None,
        quoted_only: bool = False,
        supplier: None | str = None,
        solve_combinations: bool = True,
        pick_first: bool = False,
        warn_multiple_solutions: bool = True,
        pick_cheapest_inner_routes: bool = False,
        unavailable_reaction="error",
        reaction_checking_cache=None,
        reaction_reactant_cache=None,
        **kwargs,
    ):
        """

        :param compounds:
        :param amount: float:  (Default value = 1)
        :param debug: bool:  (Default value = False)
        :param pick_cheapest: bool:  (Default value = True)
        :param permitted_reactions:  (Default value = None)
        :param quoted_only: bool:  (Default value = False)
        :param supplier: None | str:  (Default value = None)
        :param solve_combinations: bool:  (Default value = True)
        :param pick_first: bool:  (Default value = False)
        :param warn_multiple_solutions: bool:  (Default value = True)
        :param pick_cheapest_inner_routes: bool:  (Default value = False)
        :param unavailable_reaction:  (Default value = 'error')
        :param reaction_checking_cache:  (Default value = None)
        :param reaction_reactant_cache:  (Default value = None)

        """

        from .cset import CompoundSet

        assert isinstance(compounds, CompoundSet)

        # if permitted_reactions:
        #   raise NotImplementedError

        n_comps = len(compounds)

        assert n_comps

        if not hasattr(amount, "__iter__"):
            amount = [amount] * n_comps

        options = []

        logger.var("#compounds", n_comps)

        if n_comps > 1:
            generator = logger.track(
                zip(compounds, amount), prefix="Solving individual compound recipes..."
            )
        else:
            generator = zip(compounds, amount)

        for comp, a in generator:

            comp_options = []

            for reaction in comp.reactions:

                if permitted_reactions and reaction not in permitted_reactions:
                    continue

                sol = Recipe.from_reaction(
                    reaction=reaction,
                    amount=a,
                    pick_cheapest=pick_cheapest_inner_routes,
                    debug=debug,
                    permitted_reactions=permitted_reactions,
                    quoted_only=quoted_only,
                    supplier=supplier,
                    unavailable_reaction=unavailable_reaction,
                    reaction_checking_cache=reaction_checking_cache,
                    reaction_reactant_cache=reaction_reactant_cache,
                    **kwargs,
                )

                if pick_cheapest_inner_routes:
                    if sol:
                        comp_options.append(sol)
                else:
                    assert isinstance(sol, list)
                    comp_options += sol

            if not comp_options:
                logger.error(f"No solutions for compound={comp}")
                continue

            if pick_cheapest and len(comp_options) > 1:
                if warn_multiple_solutions:
                    logger.warning(f"Multiple solutions for compound={comp}")
                if debug:
                    logger.debug("Picking cheapest...")
                priced = [r for r in comp_options if r.price]
                comp_options = sorted(priced, key=lambda r: r.price)[:1]

            if warn_multiple_solutions and len(comp_options) > 1:
                logger.warning(f"Multiple solutions for compound={comp}")
                if debug:
                    logger.debug(f"{comp_options=}")
            else:
                logger.success(f"Found solution for compound={comp}")

            options.append(comp_options)

        assert all(options)

        from itertools import product

        logger.print("Solving recipe combinations...")
        combinations = list(product(*options))

        if not solve_combinations:
            return combinations

        if pick_first:
            combinations = [combinations[0]]

        logger.print()

        solutions = []

        if n_comps > 1:
            generator = logger.track(combinations, prefix="Combining recipes...")
        else:
            generator = combinations

        for combo in generator:

            if debug:
                logger.debug(f"Combination of {len(combo)} recipes")

            solution = combo[0]

            for i, recipe in enumerate(combo[1:]):
                if debug:
                    logger.debug(i + 1)
                solution += recipe

            solutions.append(solution)

        if not solutions:
            logger.error("No solutions!")

        if pick_first:
            return solutions[0]

        if pick_cheapest:
            logger.print("Picking cheapest...")
            priced = [r for r in solutions if r.price]
            if not priced:
                logger.error("0 recipes with prices, can't choose cheapest")
                return solutions
            return sorted(priced, key=lambda r: r.price)[0]

        return solutions

    @classmethod
    def from_reactants(cls, reactants, amount=1, debug=False, return_products=False):
        """

        :param reactants:
        :param amount:  (Default value = 1)
        :param debug:  (Default value = False)
        :param return_products:  (Default value = False)

        """

        from .cset import IngredientSet

        if isinstance(reactants, IngredientSet):
            reactant_ids = reactants.compound_ids
        else:
            reactant_ids = reactants.ids

        db = reactants.db

        all_reactants = set(reactant_ids)

        possible_reactions = []

        # recursively search for possible reactions
        for i in range(300):

            if debug:
                logger.debug(i)

            # reaction_ids = db.get_possible_reaction_ids(compound_ids=compound_ids)
            reaction_ids = db.get_possible_reaction_ids(compound_ids=all_reactants)

            if not reaction_ids:
                break

            if debug:
                logger.debug(f"Adding {len(reaction_ids)} reactions")

            possible_reactions += reaction_ids

            if debug:
                logger.var("reaction_ids", reaction_ids)

            product_ids = db.get_possible_reaction_product_ids(
                reaction_ids=reaction_ids
            )

            if debug:
                logger.var("product_ids", product_ids)

            n_prev = len(all_reactants)

            all_reactants |= set(product_ids)

            if n_prev == len(all_reactants):
                break

        else:
            raise NotImplementedError("Maximum recursion depth exceeded")

        possible_reactions = list(set(possible_reactions))

        if debug:
            logger.var("all possible reactions", possible_reactions)

        from .rset import ReactionSet

        rset = ReactionSet(db, possible_reactions, sort=False)

        recipe = cls.from_reactions(
            rset,
            amount=amount,
            permitted_reactions=rset,
            pick_cheapest=False,
            debug=debug,
            return_products=return_products,
        )

        return recipe

    @classmethod
    def from_ingredients(cls, db, ingredients):
        """

        :param db:
        :param ingredients:

        """
        raise NotImplementedError
        self = cls.__new__(cls)
        self.__init__(...)
        return self

    @classmethod
    def from_json(
        cls,
        db,
        path,
        debug=True,
        allow_db_mismatch=False,
        clear_quotes=False,
        data=None,
        db_mismatch_warning: bool = True,
    ):
        """

        :param db:
        :param path:
        :param debug:  (Default value = True)
        :param allow_db_mismatch:  (Default value = False)
        :param clear_quotes:  (Default value = False)
        :param data:  (Default value = None)

        """

        # imports
        import json
        from .cset import IngredientSet
        from .rset import ReactionSet

        # load JSON
        if not data:
            if debug:
                logger.reading(path)
            data = json.load(open(path, "rt"))

        # check metadata
        if str(db.path.resolve()) != data["database"]:
            if db_mismatch_warning:
                logger.var("session", str(db.path.resolve()))
                logger.var("in file", data["database"])
            if allow_db_mismatch:
                if db_mismatch_warning:
                    logger.warning("Database path mismatch")
            else:
                logger.error(
                    "Database path mismatch, set allow_db_mismatch=True to ignore"
                )
                return None

        if debug:
            logger.print(f'Recipe was generated at: {data["timestamp"]}')
        price = data["price"]

        # IngredientSets
        products = IngredientSet.from_ingredient_dicts(db, data["products"])
        intermediates = IngredientSet.from_ingredient_dicts(db, data["intermediates"])
        reactants = IngredientSet.from_ingredient_dicts(
            db, data["reactants"], supplier=data["reactant_supplier"]
        )

        if clear_quotes:
            reactants.df["quote_id"] = None
            reactants.df["quoted_amount"] = None

        # ReactionSet
        reactions = ReactionSet(db, data["reaction_ids"], sort=False)

        if debug:
            logger.var("reactants", reactants)
            logger.var("intermediates", intermediates)
            logger.var("products", products)
            logger.var("reactions", reactions)

        # Create the object
        self = cls.__new__(cls)
        self.__init__(
            db,
            products=products,
            reactants=reactants,
            intermediates=intermediates,
            reactions=reactions,
        )

        return self

    ### PROPERTIES

    @property
    def db(self):
        """ """
        return self._db

    @property
    def products(self):
        """ """
        return self._products

    @property
    def product_poses(self) -> "PoseSet":
        if self._product_poses is None:
            self._product_poses = self.product_compounds.poses
            self._product_poses._name = f"product poses of {self}"
        return self._product_poses

    @property
    def product_compounds(self) -> "CompoundSet":
        if self._product_compounds is None:
            self._product_compounds = self.products.compounds
            self._product_compounds._name = f"products of {self}"
        return self._product_compounds

    @property
    def product_interactions(self) -> "InteractionSet":
        """Product pose interactions"""
        if self._product_interactions is None:
            self._product_interactions = self.product_poses.interactions
        return self._product_interactions

    @property
    def product(self):
        """ """
        assert len(self.products) == 1
        return self.products[0]

    @products.setter
    def products(self, a):
        """

        :param a:

        """
        self._products = a
        self.__flag_modification()

    @property
    def reactants(self):
        """ """
        return self._reactants

    @reactants.setter
    def reactants(self, a):
        """

        :param a:

        """
        self._reactants = a
        self.__flag_modification()

    @property
    def intermediates(self):
        """ """
        return self._intermediates

    @intermediates.setter
    def intermediates(self, a):
        """

        :param a:

        """
        self._intermediates = a
        self.__flag_modification()

    @property
    def reactions(self):
        """ """
        return self._reactions

    @reactions.setter
    def reactions(self, a):
        """

        :param a:

        """
        self._reactions = a
        self.__flag_modification()

    @property
    def price(self):
        """ """
        # total = 0
        # quotes = self.quotes
        # if not quotes:
        #   return None
        # assert len((currencies := set([q.currency for q in quotes]))) == 1, 'Multiple currencies'
        # return sum([q.price for q in quotes]), list(currencies)[0]
        return self.reactants.price

    @property
    def num_products(self):
        return len(self.products)

    @property
    def hash(self):
        return self._hash

    @property
    def score(self):
        return self._score

    # @property
    # def lead_time(self):
    #   total = 0
    #   quotes = self.quotes
    #   if not quotes:
    #       return None
    #   return max([q.lead_time for q in quotes])

    ### METHODS

    def get_price(self, supplier=None):
        """

        :param supplier:  (Default value = None)

        """
        return self.reactants.get_price(supplier=supplier)

    def draw(self, color_mapper=None, node_size=300, graph_only=False):
        """draw graph of the reaction network

        :param color_mapper:  (Default value = None)
        :param node_size:  (Default value = 300)
        :param graph_only:  (Default value = False)

        """

        import networkx as nx

        color_mapper = color_mapper or {}
        colors = {}
        sizes = {}

        graph = nx.DiGraph()

        for reaction in self.reactions:
            for reactant in reaction.reactants:
                key = str(reactant)
                ingredient = self.get_ingredient(id=reactant.id)

                graph.add_node(
                    key,
                    id=reactant.id,
                    smiles=reactant.smiles,
                    amount=ingredient.amount,
                    price=str(ingredient.price),
                    lead_time=ingredient.lead_time,
                )

                if not graph_only:
                    sizes[key] = self.get_ingredient(id=reactant.id).amount
                    if key in color_mapper:
                        colors[key] = color_mapper[key]
                    else:
                        colors[key] = (0.7, 0.7, 0.7)

        for product in self.products:
            key = str(product.compound)
            ingredient = self.get_ingredient(id=product.id)

            graph.add_node(
                key,
                id=product.id,
                smiles=product.smiles,
                amount=ingredient.amount,
                price=str(ingredient.price),
                lead_time=ingredient.lead_time,
            )

            if not graph_only:
                sizes[key] = product.amount
                if key in color_mapper:
                    colors[key] = color_mapper[key]
                else:
                    colors[key] = (0.7, 0.7, 0.7)

        for reaction in self.reactions:
            for reactant in reaction.reactants:
                graph.add_edge(
                    str(reactant),
                    str(reaction.product),
                    id=reaction.id,
                    type=reaction.type,
                    product_yield=reaction.product_yield,
                )

        # rescale sizes
        if not graph_only:
            s_min = min(sizes.values())
            sizes = [s / s_min * node_size for s in sizes.values()]

        if graph_only:
            return graph
        else:
            import matplotlib as plt

            # return nx.draw(graph, pos, with_labels=True, font_weight='bold')
            # pos = nx.spring_layout(graph, iterations=200, k=30)
            pos = nx.spring_layout(graph)
            return nx.draw(
                graph,
                pos=pos,
                with_labels=True,
                font_weight="bold",
                node_color=list(colors.values()),
                node_size=sizes,
            )

    def sankey(self, title=None):
        """draw a plotly Sankey diagram

        :param title:  (Default value = None)

        """

        graph = self.draw(graph_only=True)

        import plotly.graph_objects as go

        nodes = {}

        for edge in graph.edges:

            c = edge[0]
            if c not in nodes:
                nodes[c] = len(nodes)

            c = edge[1]
            if c not in nodes:
                nodes[c] = len(nodes)

        source = [nodes[a] for a, b in graph.edges]
        target = [nodes[b] for a, b in graph.edges]
        value = [1 for l in graph.edges]

        # print(graph.nodes)

        labels = list(nodes.keys())

        # compound_ids = [n.id for n in nodes]
        # smiles = [n.smiles for n in nodes]
        # customdata = [(n.id, n.smiles) for n in ]

        hoverkeys = None

        customdata = []
        for key in nodes.keys():
            n = graph.nodes[key]

            if not hoverkeys:
                hoverkeys = list(n.keys())

            if not n:
                logger.error(f"problem w/ node {key=}")
                compound_id = int(key[1:])
                customdata.append((compound_id, None))

            else:
                # customdata.append((n['id'], n['smiles']))
                d = tuple(v if v is not None else "N/A" for v in n.values())
                customdata.append(d)
                # id=product.id, smiles=product.smiles, amount=ingredient.amount, price=ingredient.price, lead_time=ingredient.lead_time

        hoverkeys_edges = None

        # edgedata = [graph.edges[a,b]["reaction_id"] for a,b in graph.edges]

        customdata_edges = []

        for s, t in graph.edges.keys():
            edge = graph.edges[s, t]

            if not hoverkeys_edges:
                hoverkeys_edges = list(edge.keys())

            if not n:
                logger.error(f"problem w/ edge {s=} {t=}")
                customdata_edges.append((None, None, None))

            else:
                d = tuple(v if v is not None else "N/A" for v in edge.values())
                customdata_edges.append(d)

        hoverlines = []
        for i, key in enumerate(hoverkeys):
            hoverlines.append(f"{key}=%" "{" f"customdata[{i}]" "}")
        hovertemplate = "Compound " + "<br>".join(hoverlines) + "<extra></extra>"

        hoverlines_edges = []
        for i, key in enumerate(hoverkeys_edges):
            hoverlines_edges.append(f"{key}=%" "{" f"customdata[{i}]" "}")
        hovertemplate_edges = (
            "Reaction " + "<br>".join(hoverlines_edges) + "<extra></extra>"
        )

        # print(hovertemplate)

        # compound_ids = [int(s[1:]) for s in labels]

        # from .cset import CompoundSet
        # smiles = CompoundSet(self.db, compound_ids).smiles

        # print(compound_ids)

        fig = go.Figure(
            data=[
                go.Sankey(
                    node=dict(
                        # pad = 15,
                        # thickness = 20,
                        # line = dict(color = "black", width = 0.5),
                        label=labels,
                        # color = "blue"
                        customdata=customdata,
                        # customdata = ["Long name A1", "Long name A2", "Long name B1", "Long name B2",
                        # "Long name C1", "Long name C2"],
                        # hovertemplate='Compound %{label}<br><br>smiles=%{customdata}<extra></extra>',
                        hovertemplate=hovertemplate,
                    ),
                    link=dict(
                        customdata=customdata_edges,
                        hovertemplate=hovertemplate_edges,
                        source=source,
                        target=target,
                        value=value,
                    ),
                )
            ]
        )

        if not title:
            # title = f"Recipe<br><sup>price={self.price}, lead-time={self.lead_time}</sup>"
            try:
                title = f"Recipe<br><sup>price={self.price}</sup>"
            except AssertionError:
                title = f"Recipe"

        fig.update_layout(title=title)

        # link = dict(
        #       source = [0, 1, 0, 2, 3, 3], # indices correspond to labels, eg A1, A2, A2, B1, ...
        #       target = [2, 3, 3, 4, 4, 5],
        #       value = [8, 4, 2, 8, 4, 2],
        #       customdata = ["q","r","s","t","u","v"],
        #       hovertemplate='Link from node %{source.customdata}<br />'+
        #         'to node%{target.customdata}<br />has value %{value}'+
        #         '<br />and data %{customdata}<extra></extra>',
        #   )

        return fig

    def summary(self, price: bool = True):
        """Print a summary of this recipe

        :param price: bool:  (Default value = True)

        """

        import mcol

        logger.header("Recipe")

        if price:
            price = self.price
            if price:
                print("\nprice", price.amount, dict(unit=price.currency))
                # logger.var('lead-time', self.lead_time, dict(unit='working days'))

        logger.var("\n#products", len(self.products))

        if len(self.products) < 100:
            for product in self.products:
                print(str(product.compound), f"{product.amount:.2f}", dict(unit="mg"))

        logger.var("\n#intermediates", len(self.intermediates))
        if len(self.intermediates) < 100:
            for intermediate in self.intermediates:
                print(
                    str(intermediate.compound),
                    f"{intermediate.amount:.2f}",
                    dict(unit="mg"),
                )

        logger.var("\n#reactants", len(self.reactants))
        if len(self.reactants) < 100:
            for reactant in self.reactants:
                print(str(reactant.compound), f"{reactant.amount:.2f}", dict(unit="mg"))

        logger.var("\n#reactions", len(self.reactions))
        if len(self.reactions) < 100:
            for reaction in self.reactions:
                print(str(reaction), reaction.reaction_str, dict(unit=reaction.type))

    def get_ingredient(self, id):
        """Get an ingredient by its compound ID

        :param id:

        """
        matches = [r for r in self.reactants if r.id == id]
        if not matches:
            matches = [r for r in self.intermediates if r.id == id]
        if not matches:
            matches = [r for r in self.products if r.id == id]

        assert len(matches) == 1
        return matches[0]

    def add_to_all_reactants(self, amount=20):
        """

        :param amount:  (Default value = 20)

        """
        self.reactants.df["amount"] += amount

    def write_json(self, file, *, extra: dict | None = None, indent="\t", **kwargs):
        """Serialise this recipe object and write it to disk

        :param file:
        :param extra:
        :param indent:  (Default value = '\t')

        """
        import json

        data = self.get_dict(serialise_price=True, **kwargs)

        if extra:
            data.update(extra)

        logger.writing(file)
        json.dump(data, open(file, "wt"), indent=indent)

    def get_dict(
        self,
        *,
        price: bool = True,
        reactant_supplier: bool = True,
        database: bool = True,
        timestamp: bool = True,
        compound_ids_only: bool = False,
        products: bool = True,
        serialise_price: bool = False,
    ):
        """Serialise this recipe object

        Store
        =====

        - Path to database
        - Timestamp
        - Reactants (& their quotes, amounts)
        - Intermediates (& their quotes)
        - Products (& their poses/scores/fingerprints)
        - Reactions
        - Total Price
        - Lead time

        :param *:
        :param price: bool:  (Default value = True)
        :param reactant_supplier: bool:  (Default value = True)
        :param database: bool:  (Default value = True)
        :param timestamp: bool:  (Default value = True)
        :param compound_ids_only: bool:  (Default value = False)
        :param products: bool:  (Default value = True)
        :param serialise_price: bool:  (Default value = False)

        """

        import json
        from datetime import datetime

        data = {}

        # Database
        if database:
            data["database"] = str(self.db.path.resolve())
        if timestamp:
            data["timestamp"] = str(datetime.now())

        # Recipe properties
        try:
            if price and serialise_price:
                data["price"] = self.price.get_dict()
            elif price:
                data["price"] = self.price
        except AssertionError as e:
            logger.warning(f"Could not get price: {e}")
            data["price"] = None

        if reactant_supplier:
            data["reactant_supplier"] = self.reactants.supplier
        # data['lead_time'] = self.lead_time

        # IngredientSets
        if compound_ids_only:
            data["reactant_ids"] = self.reactants.compound_ids
            data["intermediate_ids"] = self.intermediates.compound_ids
            if products:
                data["products_ids"] = self.products.compound_ids

        else:
            data["reactants"] = self.reactants.df.to_dict(orient="list")
            data["intermediates"] = self.intermediates.df.to_dict(orient="list")
            if products:
                data["products"] = self.products.df.to_dict(orient="list")

        # ReactionSet
        data["reaction_ids"] = self.reactions.ids

        return data

    def get_routes(self):
        return self.products.get_routes(permitted_reactions=self.reactions)

    def write_CAR_csv(
        self, file: "str | Path", return_df: bool = False
    ) -> "DataFrame | None":
        """List of reactions for CAR

        Columns:

        * target-name
        * no-steps
        * concentration = None
        * amount-required
        * batch-tag

        per reaction

        * reactant-1-1
        * reactant-2-1
        * reaction-product-smiles-1
        * reaction-name-1
        * reaction-recipe-1
        * reaction-groupby-column-1

        :param file:
        :param return_df:  (Default value = False)

        """

        from .cset import CompoundSet
        from pandas import DataFrame
<<<<<<< HEAD
        from tqdm import tqdm
        from pathlib import Path
=======
>>>>>>> d7228474

        # solve each product's reaction

        file = str(Path(file).resolve())

        rows = []

        routes = self.get_routes()

        for sub_recipe in routes:

            product = sub_recipe.product

            row = {
                "target-names": str(product.compound),
                "no-steps": 0,
                "concentration-required-mM": None,
                "amount-required-uL": None,
                "batch-tag": None,
            }

            for i, reaction in enumerate(sub_recipe.reactions):

                i = i + 1

                row["no-steps"] += 1

                match len(reaction.reactants):
                    case 1:
                        row[f"reactant-1-{i}"] = reaction.reactants[0].smiles
                        row[f"reactant-2-{i}"] = None
                    case 2:
                        row[f"reactant-1-{i}"] = reaction.reactants[0].smiles
                        row[f"reactant-2-{i}"] = reaction.reactants[1].smiles
                    case _:
                        raise NotImplementedError(
                            f"Unsupported number of reactants for {reaction=}: {len(reaction.reactants)}"
                        )

                row[f"reaction-product-smiles-{i}"] = reaction.product.smiles
                row[f"reaction-name-{i}"] = reaction.type
                row[f"reaction-recipe-{i}"] = None
                row[f"reaction-groupby-column-{i}"] = None
                # row[f'reaction-id-{i}'] = int(reaction.id)

            rows.append(row)

        df = DataFrame(rows)

        df = df.convert_dtypes()

        for n_steps in set(df["no-steps"]):
            subset = df[df["no-steps"] == n_steps]
            this_file = file.replace(".csv", f"_{n_steps}steps.csv")
            logger.writing(this_file)
            subset.to_csv(this_file, index=False)

        logger.writing(file)
        df.to_csv(file, index=False)

        return df

    def write_reactant_csv(
        self, file: "str | Path", return_df: bool = False
    ) -> "DataFrame | None":
        """Detailed CSV output including reactant information for purchasing and information on the downstream synthetic use

        Reactant
        ========

        - ID
        - SMILES
        - Inchikey

        Quote
        =====

        - Supplier
        - Catalogue
        - Entry
        - Lead-time
        - Quoted amount
        - Quote currency
        - Quote price
        - Quote purity

        Downstream
        ==========

        - num_reaction_dependencies
        - num_product_dependencies
        - reaction_dependencies
        - product_dependencies

        """
        # - remove_with

        from pandas import DataFrame

        # from rich import print
        from .cset import CompoundSet
        from .rset import ReactionSet

        data = []

        routes = self.get_routes()

        for reactant in logger.track(
            self.reactants, prefix="Constructing reactant DataFrame"
        ):
            quote = reactant.quote

            d = dict(
                hippo_id=reactant.compound_id,
                smiles=reactant.smiles,
                inchikey=reactant.inchikey,
                required_amount_mg=reactant.amount,
                quoted_amount=quote.amount,
                quote_currency=quote.currency,
                quote_price=quote.price.amount,
                quote_lead_time_days=quote.lead_time,
                quote_supplier=quote.supplier,
                quote_catalogue=quote.catalogue,
                quote_entry=quote.entry,
                quoted_smiles=quote.smiles,
                quoted_purity=quote.purity,
            )

            downstream_routes = []
            downstream_reactions = []

            for route in routes:
                if reactant in route.reactants:
                    downstream_routes.append(route)
                for reaction in route.reactions:
                    if reactant in reaction.reactants:
                        downstream_reactions.append(reaction)

            downstream_products = CompoundSet(
                self.db, set(route.product.id for route in downstream_routes)
            )
            downstream_reactions = ReactionSet(
                self.db, set(reaction.id for reaction in downstream_reactions)
            )

            def get_scaffold_series():

                bases = downstream_products.bases

                if not bases:
                    bases = downstream_products[0:]

                return bases.ids

            d["num_reaction_dependencies"] = len(downstream_reactions)
            d["num_product_dependencies"] = len(downstream_products)
            d["reaction_dependencies"] = downstream_reactions.ids
            d["product_dependencies"] = downstream_products.ids
            d["chemistry_types"] = ", ".join(set(downstream_reactions.types))
            d["scaffold_series"] = get_scaffold_series()

            data.append(d)

        df = DataFrame(data)
        logger.writing(file)
        df.to_csv(file, index=False)

        if return_df:
            return df

        return None

    def write_product_csv(self, file: "str | Path", return_df: bool = False):
        """Detailed CSV output including product information for selection and synthesis"""

        from pandas import DataFrame

        # from rich import print
        from .cset import CompoundSet
        from .rset import ReactionSet

        data = []

        routes = self.get_routes()

        pose_map = self.db.get_compound_id_pose_ids_dict(self.products.compounds)

        for product in logger.track(
            self.products, prefix="Constructing product DataFrame"
        ):

            d = dict(
                hippo_id=product.compound_id,
                smiles=product.smiles,
                inchikey=product.inchikey,
                required_amount_mg=product.amount,
            )

            upstream_routes = []
            upstream_reactions = []

            for route in routes:
                if product in route.products:
                    upstream_routes.append(route)

                    for reaction in route.reactions:
                        upstream_reactions.append(reaction)

            upstream_reactions = ReactionSet(
                self.db, set(reaction.id for reaction in upstream_reactions)
            )

            def get_scaffold_series():

                if bases := product.bases:
                    return bases.ids, False

                else:
                    return [product.id], True

            poses = pose_map.get(product.id, set())

            d["num_poses"] = len(poses)
            d["poses"] = poses
            d["tags"] = product.tags
            d["num_routes"] = len(upstream_routes)
            d["num_reaction_steps"] = set(
                len(route.reactions) for route in upstream_routes
            )
            d["reaction_dependencies"] = upstream_reactions.ids
            d["reactant_dependencies"] = set(
                sum([route.reactants.ids for route in upstream_routes], [])
            )
            d["route_ids"] = [route.id for route in upstream_routes]
            d["chemistry_types"] = ", ".join(set(upstream_reactions.types))
            series, is_base = get_scaffold_series()
            d["is_scaffold"] = is_base
            d["scaffold_series"] = series

            data.append(d)

        df = DataFrame(data)
        logger.writing(file)
        df.to_csv(file, index=False)

        if return_df:
            return df

        return None

    def write_chemistry_csv(self, file: "str | Path", return_df: bool = True):
        """Detailed CSV output synthetis information for chemistry types in this set"""

        from pandas import DataFrame

        from rich import print
        from .cset import CompoundSet
        from .rset import ReactionSet

        data = []

        # get compounds

        scaffolds = CompoundSet(self.db)

        for product in self.products:

            if bases := product.bases:
                scaffolds += bases
            else:
                scaffolds.add(product.compound)

        routes = self.get_routes()

        route_types = {}

        for compound in scaffolds:

            elabs = (
                self.products.compounds.get_by_base(base=compound, none="quiet") or []
            )

            d = dict(
                product_id=compound.id,
                smiles=compound.smiles,
                inchikey=compound.inchikey,
                num_elaborations=len(elabs),
                is_scaffold=True,
            )

            upstream_routes = []
            for route in routes:
                if compound in route.products:
                    upstream_routes.append(route)

            if not upstream_routes:
                logger.warning(f"No routes to scaffold={compound}")
                continue

            d["num_routes"] = len(upstream_routes)

            for j, route in enumerate(upstream_routes):
                d[f"route_{j+1}_num_steps"] = len(route.reactions)

                group = route_types.setdefault(compound.id, set())
                group.add(tuple([r.type for r in route.reactions]))

                for k, reaction in enumerate(route.reactions):
                    key = f"route_{j+1}_reaction_{k+1}"

                    product = reaction.product

                    d[f"{key}_type"] = reaction.type
                    d[f"{key}_product_smiles"] = product.smiles
                    d[f"{key}_product_id"] = product.id
                    d[f"{key}_product_yield"] = reaction.product_yield

                    for i, reactant in enumerate(reaction.reactants):
                        d[f"{key}_reactant_{i+1}_smiles"] = reactant.smiles
                        d[f"{key}_reactant_{i+1}_id"] = reactant.id

            data.append(d)

        missing_bases = {}

        for compound in self.products.compounds:

            if compound in scaffolds:
                continue

            upstream_routes = []
            for route in routes:
                if compound in route.products:
                    upstream_routes.append(route)

            bases = compound.bases

            for base in bases:

                if base.id not in route_types:
                    group = missing_bases.setdefault(base.id, [])
                    group.append(compound.id)
                    continue

                else:
                    for route in upstream_routes:
                        chem_types = tuple([r.type for r in route.reactions])

                        if chem_types not in route_types[base.id]:
                            logger.success(base)
                            logger.success(chem_types)
                            raise ValueError(
                                "Scaffold has route not present in dataframe"
                            )

        for base_id, elab_ids in missing_bases.items():

            compound = self.db.get_compound(id=sorted(elab_ids)[0])

            d = dict(
                product_id=compound.id,
                smiles=compound.smiles,
                inchikey=compound.inchikey,
                num_elaborations=len(elab_ids),
                is_scaffold=False,
            )

            upstream_routes = []
            for route in routes:
                if compound in route.products:
                    upstream_routes.append(route)

            if not upstream_routes:
                logger.error(f"No routes to elab {compound}")
                raise ValueError(f"No routes to elab {compound}")

            d["num_routes"] = len(upstream_routes)

            for j, route in enumerate(upstream_routes):
                d[f"route_{j+1}_num_steps"] = len(route.reactions)

                group = route_types.setdefault(compound.id, set())
                group.add(tuple([r.type for r in route.reactions]))

                for k, reaction in enumerate(route.reactions):
                    key = f"route_{j+1}_reaction_{k+1}"

                    product = reaction.product

                    d[f"{key}_type"] = reaction.type
                    d[f"{key}_product_smiles"] = product.smiles
                    d[f"{key}_product_id"] = product.id
                    d[f"{key}_product_yield"] = reaction.product_yield

                    for i, reactant in enumerate(reaction.reactants):
                        d[f"{key}_reactant_{i+1}_smiles"] = reactant.smiles
                        d[f"{key}_reactant_{i+1}_id"] = reactant.id

            data.append(d)

        df = DataFrame(data)
        logger.writing(file)
        df.to_csv(file, index=False)

        if return_df:
            return df

        return None

    def copy(self):
        """ """
        return Recipe(
            self.db,
            products=self.products.copy(),
            reactants=self.reactants.copy(),
            intermediates=self.intermediates.copy(),
            reactions=self.reactions.copy(),
            # supplier=self.supplier
        )

    def get_product_fingerprint(self):
        """Calculate the combined fingerprint of all product poses in this set"""

        poses = self.products.compounds.poses

        null_count = self.db.count_where(
            table="pose", key=f"pose_id IN {poses.str_ids} AND pose_fingerprint IS NULL"
        )

        if null_count:
            logger.warning(f"{null_count} poses have no fingerprint")

        return poses.fingerprint

    def __flag_modification(self):
        self._product_interactions = None
        self._score = None
        self._product_compounds = None
        self._product_poses = None

    def check_integrity(self, debug: bool = False) -> bool:

        reaction_products = self.reactions.products
        reaction_reactants = self.reactions.reactants

        # all products should have a reaction
        for product in self.products:
            if product not in reaction_products:
                logger.error(f"Product: {product} does not have associated reaction")
                return False

        # all intermediates should be the product of a reaction and the reactant of a reaction
        for intermediate in self.intermediates:
            if intermediate not in reaction_products:
                logger.error(
                    f"Intermediate: {intermediate} is not the product of any included reactions"
                )
                return False
            if intermediate not in reaction_reactants:
                logger.error(
                    f"Intermediate: {intermediate} is not a reactant of any included reactions"
                )
                return False

        # all reactions should have enough reactant

        for reaction in self.reactions:

            product_ingredient = self.products(compound_id=reaction.product_id)

            if product_ingredient is None:
                product_ingredient = self.intermediates(compound_id=reaction.product_id)

            if debug and reaction.product_yield < 1.0:
                logger.debug(f"{reaction}.product_yield={reaction.product_yield}")

            for reactant in reaction.reactants:

                reactant_ingredient = self.intermediates(compound_id=reactant.id)

                if reactant_ingredient is None:
                    reactant_ingredient = self.reactants(compound_id=reactant.id)

                required_amount = product_ingredient.amount / reaction.product_yield

                if reactant_ingredient.amount < required_amount:
                    logger.error(
                        f"Not enough of {reactant_ingredient.compound}: {reactant_ingredient.amount} < {required_amount}"
                    )
                    return False

        return True

    ### DUNDERS

    def __str__(self):

        if self.score:
            s = f"score={self.score:.3f}"
        else:
            s = ""

        if self.hash:
            return f"Recipe_{self.hash}({s})"

        return f"Recipe({s})"

    def __longstr(self) -> str:
        """Unformatted string representation"""
        if self.intermediates:
            s = f"{self.reactants} --> {self.intermediates} --> {self.products} via {self.reactions}"
        else:
            s = f"{self.reactants} --> {self.products} via {self.reactions}"

        if self.score:
            s += f", score={self.score:.3f}"

        if self.hash:
            return f"Recipe_{self.hash}({s})"

        return f"Recipe({s})"

    def __repr__(self) -> str:
        """ANSI Formatted string representation"""
        return f"{mcol.bold}{mcol.underline}{self.__longstr()}{mcol.unbold}{mcol.ununderline}"

    def __rich__(self) -> str:
        """Rich Formatted string representation"""
        return f"[bold underline]{self.__longstr()}"

    def __add__(self, other):
        result = self.copy()
        result.reactants += other.reactants
        result.intermediates += other.intermediates
        result.reactions += other.reactions
        result.products += other.products
        return result


class Route(Recipe):
    """A recipe with a single product, that is stored in the database"""

    def __init__(self, db, *, route_id, product, reactants, intermediates, reactions):

        from .cset import IngredientSet
        from .rset import ReactionSet

        # check typing
        assert isinstance(product, IngredientSet)
        assert isinstance(reactants, IngredientSet)
        assert isinstance(intermediates, IngredientSet)
        assert isinstance(reactions, ReactionSet)

        assert len(product) == 1
        assert isinstance(route_id, int)
        assert route_id

        self._id = route_id
        self._products = product
        self._product_id = product.ids[0]
        self._reactants = reactants
        self._intermediates = intermediates
        self._reactions = reactions
        self._db = db

    ### FACTORIES

    @classmethod
    def from_json(cls, db, path, data=None):
        """

        :param db:
        :param path:
        :param data:  (Default value = None)

        """

        import json
        from .cset import IngredientSet
        from .rset import ReactionSet

        if data is None:
            data = json.load(open(path, "rt"))

        self = cls.__new__(cls)

        self._db = db
        self._id = data["id"]

        self._product_id = data["product_id"]
        self._products = IngredientSet.from_compounds(
            compounds=None, ids=[self._product_id], db=db
        )  # IngredientSet

        self._reactants = IngredientSet.from_json(
            db=db,
            path=None,
            data=data["reactants"]["data"],
            supplier=data["reactants"]["supplier"],
        )
        self._intermediates = IngredientSet.from_json(
            db=db,
            path=None,
            data=data["intermediates"]["data"],
            supplier=data["intermediates"]["supplier"],
        )
        self._reactions = ReactionSet(
            db=db, indices=data["reactions"]["indices"]
        )  # ReactionSet

        return self

    ### PROPERTIES

    @property
    def product(self):
        """ """
        return self._products[0]

    @property
    def product_compound(self):
        """ """
        return self.product.compound

    @property
    def id(self):
        """ """
        return self._id

    ### METHODS

    def get_dict(self):
        """Serialisable dictionary"""
        data = {}

        data["id"] = self.id
        data["product_id"] = self.product.id
        data["reactants"] = self.reactants.get_dict()
        data["intermediates"] = self.intermediates.get_dict()
        data["reactions"] = self.reactions.get_dict()

        return data

    ### DUNDERS

    def __str__(self) -> str:
        """Unformatted string representation"""
        return f"Route #{self.id}: {self.product_compound}"

    def __repr__(self) -> str:
        """ANSI Formatted string representation"""
        return f"{mcol.bold}{mcol.underline}{self}{mcol.unbold}{mcol.ununderline}"

    def __rich__(self) -> str:
        """Rich Formatted string representation"""
        return f"[bold underline]{self}"


class RouteSet:
    """A set of Route objects"""

    def __init__(self, db, routes):

        data = {}
        for route in routes:
            # assert isinstance(route, Route)
            data[route.id] = route

        self._data = data
        self._db = db

    ### FACTORIES

    @classmethod
    def from_json(cls, db, path, data=None):
        """

        :param db:
        :param path:
        :param data:  (Default value = None)

        """

        self = cls.__new__(cls)

        if data is None:
            import json

            data = json.load(open(path, "rt"))

        new_data = {}
        for d in logger.track(data["routes"].values(), prefix="Loading Routes..."):
            route_id = d["id"]
            new_data[route_id] = Route.from_json(db=db, path=None, data=d)

        self._data = new_data
        self._db = db

        return self

    ### PROPERTIES

    @property
    def data(self):
        """ """
        return self._data

    @property
    def db(self):
        """ """
        return self._db

    @property
    def routes(self):
        """ """
        return self.data.values()

    @property
    def product_ids(self):
        """Get the :class:`.Compound` ID's of the products"""
        ids = self.db.select_where(
            table="route",
            query="route_product",
            key=f"route_id IN {self.str_ids}",
            multiple=True,
        )
        return [i for i, in ids]

    @property
    def products(self) -> "CompoundSet":
        """Return a :class:`.CompoundSet` of all the route products"""
        from .cset import CompoundSet

        return CompoundSet(self.db, self.product_ids)

    @property
    def str_ids(self):
        """Return an SQL formatted tuple string of the :class:`.Route` ID's"""
        return str(tuple(self.ids)).replace(",)", ")")

    @property
    def ids(self):
        """Return the :class:`.Route` IDs"""
        return self.data.keys()

    ### METHODS

    def copy(self):
        """ """
        return RouteSet(self.db, self.data.values())

    def set_db_pointers(self, db):
        """

        :param db:

        """
        self._db = db
        for route in self.data.values():
            route._db = db

    def clear_db_pointers(self):
        """ """
        self._db = None
        for route in self.data.values():
            route._db = None

    def get_dict(self):
        """Get serialisable dictionary"""

        data = dict(db=str(self.db), routes={})

        # populate with routes
        for route_id, route in self.data.items():
            data["routes"][route_id] = route.get_dict()

        return data

    def pop_id(self):
        """ """

        route_id, route = self.data.popitem()

        return route_id

    def pop(self):
        """ """

        route_id, route = self.data.popitem()

        return route

    def shuffle(self):
        """Randomly shuffle the routes in this set"""
        import random

        items = list(self.data.items())
        random.shuffle(items)
        self._data = dict(items)

    ### DUNDERS

    def __len__(self):
        return len(self.data)

    def __str__(self) -> str:
        """Unformatted string representation"""
        return "{" f"Route × {len(self)}" "}"

    def __repr__(self) -> str:
        """ANSI Formatted string representation"""
        return f"{mcol.bold}{mcol.underline}{self}{mcol.unbold}{mcol.ununderline}"

    def __rich__(self) -> str:
        """Rich Formatted string representation"""
        return f"[bold underline]{self}"

    def __iter__(self):
        return iter(self.data.values())


class RecipeSet:
    """
    RecipeSet class

    :param param1: this is a first param
    :param param2: this is a second param
    :returns: this is a description of what is returned
    :raises keyError: raises an exception
    """

    def __init__(self, db, directory, pattern="*.json"):

        from pathlib import Path
        from json import JSONDecodeError

        self._db = db
        self._json_directory = Path(directory)
        self._json_pattern = pattern

        self._json_paths = {}
        for path in self._json_directory.glob(self._json_pattern):
            self._json_paths[
                path.name.removeprefix("Recipe_").removesuffix(".json")
            ] = path.resolve()

        logger.reading(f"{directory}/{pattern}")

        self._recipes = {}
        for key, path in logger.track(
            self._json_paths.items(), prefix="Loading recipes"
        ):
            try:
                recipe = Recipe.from_json(
                    db=self.db,
                    path=path,
                    allow_db_mismatch=True,
                    debug=False,
                    db_mismatch_warning=False,
                )
            except JSONDecodeError:
                logger.error(f"Bad JSON in {path}")
                continue
            recipe._hash = key
            self._recipes[key] = recipe

        # print(self._recipes)

    ### FACTORIES

    ### PROPERTIES

    @property
    def db(self):
        return self._db

    ### METHODS

    def get_values(
        self,
        key: str,
        progress: bool = False,
        serialise_price: bool = False,
    ):

        values = []
        recipes = self._recipes.values()

        if progress:
            recipes = logger.track(recipes, prefix=f"Calculating {self} values...")

        for recipe in recipes:
            value = getattr(recipe, key)
            if serialise_price and key == "price":
                value = value.amount
            values.append(value)

        return values

    def get_df(self, **kwargs) -> "pandas.DataFrame":

        data = []

        for recipe in self:

            d = recipe.get_dict(
                # reactant_supplier=False,
                database=False,
                timestamp=False,
                **kwargs,
                # timestamp=False,
            )

            data.append(d)

        from pandas import DataFrame

        return DataFrame(data)

    def items(self):
        return self._recipes.items()

    def keys(self):
        return self._recipes.keys()

    ### DUNDERS

    def __len__(self) -> int:
        """Number of recipes in this set"""
        return len(self._recipes)

    def __getitem__(
        self,
        key: int | str,
    ) -> Recipe:

        match key:

            case int():
                return list(self._recipes.values())[key]

            case str():
                return self._recipes[key]

            case _:
                logger.error(
                    f"Unsupported type for RecipeSet.__getitem__(): {key=} {type(key)}"
                )

        return None

    def __iter__(self):
        return iter(self._recipes.values())

    def __contains__(self, key):
        assert isinstance(key, str)
        return key in self._recipes

    def __str__(self) -> str:
        """Unformatted string representation"""
        return "{" f"Recipe × {len(self)}" "}"

    def __repr__(self) -> str:
        """ANSI Formatted string representation"""
        return f"{mcol.bold}{mcol.underline}{self}{mcol.unbold}{mcol.ununderline}"

    def __rich__(self) -> str:
        """Rich Formatted string representation"""
        return f"[bold underline]{self}"<|MERGE_RESOLUTION|>--- conflicted
+++ resolved
@@ -1220,11 +1220,7 @@
 
         from .cset import CompoundSet
         from pandas import DataFrame
-<<<<<<< HEAD
-        from tqdm import tqdm
         from pathlib import Path
-=======
->>>>>>> d7228474
 
         # solve each product's reaction
 
