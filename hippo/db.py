--- conflicted
+++ resolved
@@ -2345,14 +2345,6 @@
             inchikey = inchikey_from_smiles(new_smiles)
             values.append((inchikey, new_smiles))
 
-<<<<<<< HEAD
-        return values
-
-        sql = """
-        INSERT OR IGNORE INTO compound(compound_inchikey, compound_smiles, compound_mol, compound_pattern_bfp, compound_morgan_bfp)
-        VALUES(?1, ?2, mol_from_smiles(?2), mol_pattern_bfp(mol_from_smiles(?2), 2048), mol_morgan_bfp(mol_from_smiles(?2), 2, 2048))
-        """
-=======
         if self.auto_compute_bfps:
 
             sql = """
@@ -2366,7 +2358,6 @@
             INSERT OR IGNORE INTO compound(compound_inchikey, compound_smiles, compound_mol)
             VALUES(?1, ?2, mol_from_smiles(?2))
             """
->>>>>>> fce9fad5
 
         if debug:
             mrich.debug("Inserting...")
