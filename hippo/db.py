import mout
import mcol
import sqlite3
from sqlite3 import Error
from pprint import pprint
import json
import time

from .compound import Compound
from .pose import Pose
from .reaction import Reaction
from .quote import Quote
from .metadata import MetaData
from .target import Target
from .feature import Feature
from .recipe import Recipe, Route
from .tools import inchikey_from_smiles, sanitise_smiles, SanitisationError

from pathlib import Path

import mrich

CHEMICALITE_COMPOUND_PROPERTY_MAP = {
    "num_heavy_atoms": "mol_num_hvyatms",
    "formula": "mol_formula",
    "num_rings": "mol_num_rings",
    "molecular_weight": "mol_amw",
}


class Database:
    """Wrapper to connect to the HIPPO sqlite database.

    .. attention::

            :class:`.Database` objects should not be created directly. Instead use the methods in :class:`.HIPPO` to interact with data in the database. See :doc:`getting_started` and :doc:`insert_elaborations`.

    """

    def __init__(
        self, path: Path, animal: "HIPPO", update_legacy: bool = False
    ) -> None:

        assert isinstance(path, Path)

        mrich.debug("hippo.Database.__init__()")

        self._path = path
        self._connection = None
        self._cursor = None
        self._animal = animal

        mrich.debug(f"Database.path = {self.path}")

        try:
            path = path.resolve(strict=True)

        except FileNotFoundError:
            # create a blank database
            self.connect()
            self.create_blank_db()

        else:
            # connect to existing database
            self.connect()

        if "interaction" not in self.table_names:
            if not update_legacy:
                mrich.error("This is a legacy format database (hippo-db < 0.3.23)")
                mrich.error("Existing fingerprints will not be compatible")
                mrich.error("Re-initialise HIPPO object with update_legacy=True to fix")
                raise LegacyDatabaseError("hippo-db < 0.3.23")
            else:
                mrich.warning("This is a legacy format database (hippo-db < 0.3.23)")
                mrich.warning("Clearing legacy fingerprints...")
                self.create_table_interaction()
                self.delete_interactions()

        if "subsite" not in self.table_names or "subsite_tag" not in self.table_names:
            mrich.warning("This is a legacy format database (hippo-db < 0.3.24)")
            self.create_table_subsite()
            self.create_table_subsite_tag()

        if "scaffold" not in self.table_names:
            if not update_legacy:
                mrich.error("This is a legacy format database (hippo-db < 0.3.25)")
                mrich.error("Existing base-elab relationships will not be compatible")
                mrich.error("Re-initialise HIPPO object with update_legacy=True to fix")
                raise LegacyDatabaseError("hippo-db < 0.3.25")
            else:
                mrich.warning("This is a legacy format database (hippo-db < 0.3.25)")
                mrich.warning("Migrating compound_base values to scaffold table...")
                self.create_table_scaffold()
                self.migrate_legacy_bases()

        if "route" not in self.table_names:
            self.create_table_route()
            self.create_table_component()

        elif "component_amount" not in self.column_names("component"):
            if not update_legacy:
                mrich.error("This is a legacy format database (hippo-db < 0.3.29)")
                mrich.error("Re-initialise HIPPO object with update_legacy=True to fix")
                raise LegacyDatabaseError("hippo-db < 0.3.29")
            else:
                mrich.warning("This is a legacy format database (hippo-db < 0.3.29)")
                mrich.warning("Updating legacy routes...")

            self.update_legacy_routes()

        if "reaction_metadata" not in self.column_names("reaction"):
            if not update_legacy:
                mrich.error("This is a legacy format database (hippo-db < 0.3.32)")
                mrich.error("Re-initialise HIPPO object with update_legacy=True to fix")
                raise LegacyDatabaseError("hippo-db < 0.3.32")
            else:
                mrich.warning("This is a legacy format database (hippo-db < 0.3.32)")
                mrich.warning("Updating legacy reaction table...")

            self.update_legacy_reaction_metadata()

    @classmethod
    def copy_from(
        cls,
        source: Path,
        destination: Path,
        animal: "HIPPO",
        update_legacy: bool = False,
        overwrite_existing: bool = False,
        pages: int = 10000,
    ) -> None:
        """Create a :class:`.Database` from an existing one"""

        source = Path(source)

        assert source.exists()

        if destination.exists():
            if overwrite_existing:
                mrich.warning(f"Overwriting {destination}")
            else:
                mrich.error(f"Will not overwrite {destination}")
                mrich.error(f"Set overwrite_existing=True to override")
                raise Exception("Set overwrite_existing=True to override")

        mrich.print(f"Copying {source} --> {destination}")

        def progress(status, remaining, total):
            mrich.debug(f"Copied {total-remaining} of {total} pages...")

        src = sqlite3.connect(source)
        dst = sqlite3.connect(destination)
        with dst:
            src.backup(dst, pages=pages, progress=progress)
        dst.close()
        src.close()

        self = cls.__new__(cls)

        self.__init__(path=destination, animal=animal, update_legacy=update_legacy)

        return self

    ### PROPERTIES

    @property
    def path(self) -> Path:
        """Returns the path to the database file"""
        return self._path

    @property
    def connection(self) -> "sqlite3.connection":
        """Returns a ``sqlite3.connection`` to the database"""
        if not self._connection:
            self.connect()
        return self._connection

    @property
    def cursor(self) -> "sqlite3.cursor":
        """Returns a ``sqlite3.cursor``"""
        if not self._cursor:
            self._cursor = self.connection.cursor()
        return self._cursor

    @property
    def total_changes(self) -> int:
        """Return the total number of database rows that have been modified, inserted, or deleted since the database connection was opened."""
        return self.connection.total_changes

    @property
    def table_names(self) -> list[str]:
        """List of all the table names in the database"""
        results = self.execute(
            "SELECT name FROM sqlite_master WHERE type='table';"
        ).fetchall()
        return [n for n, in results]

    ### PUBLIC METHODS / API CALLS

    def close(self) -> None:
        """Close the connection"""
        mrich.debug("hippo.Database.close()")
        if self.connection:
            self.connection.close()
        mout.success(f"Closed connection to {self.path}")

    def backup(
        self, destination: Path | str | None = None, pages: int = 10_000
    ) -> None:
        """Create a backup of the database"""

        from .tools import dt_hash

        if not destination:
            destination = str(self.path.resolve()).replace(
                ".sqlite", f"_{dt_hash()}.sqlite"
            )

        destination = Path(destination)

        with mrich.spinner(f"Backing up {self.__rich__()}[reset]..."):

            mrich.writing(destination)

            def progress(status, remaining, total):
                mrich.debug(f"Copied {total-remaining} of {total} pages...")

            src = self.connection
            dst = sqlite3.connect(destination)
            with dst:
                src.backup(dst, pages=pages, progress=progress)

            dst.close()

    ### GENERAL SQL

    def connect(self) -> None:
        """Connect to the database"""
        mrich.debug("hippo.Database.connect()")

        conn = None

        try:
            conn = sqlite3.connect(self.path)

            mrich.debug(f"{sqlite3.version=}")

            conn.enable_load_extension(True)
            conn.load_extension("chemicalite")
            conn.enable_load_extension(False)

            mrich.success("Database connected @", f"[file]{self.path}")

        except sqlite3.OperationalError as e:

            if "cannot open shared object file" in str(e):
                mrich.error("chemicalite package not installed correctly")
            else:
                mrich.error(e)
            raise

        except Error as e:
            mrich.error(e)
            raise

        self._connection = conn
        self._cursor = conn.cursor()

    def execute(
        self, sql, payload=None, *, retry: float | None = 1, debug: bool = False
    ) -> None:
        """Execute arbitrary SQL

        :param sql: SQL query
        :param retry: If truthy, keep trying to execute every `retry` seconds if the Database is locked
        :param payload: Payload for insertion, etc. (Default value = None)

        """

        if debug:
            mrich.debug(sql)

        try:
            if payload:
                return self.cursor.execute(sql, payload)
            else:
                return self.cursor.execute(sql)
        except sqlite3.OperationalError as e:
            if "database is locked" in str(e) and retry:
                with mrich.clock(
                    f"SQLite Database is locked, waiting {retry} second(s)..."
                ):
                    time.sleep(retry)
                mrich.print("[debug]SQLite Database was locked, retrying...")
                return self.execute(sql=sql, payload=payload, retry=retry)
            if "syntax error" in str(e):
                mrich.error(sql)
                mrich.error(payload)
                raise
            else:
                raise
        except Exception as e:
            raise

    def executemany(self, sql, payload, *, retry: float | None = 1) -> None:
        """Execute arbitrary SQL

        :param sql: SQL query
        :param retry: If truthy, keep trying to executemany every `retry` seconds if the Database is locked
        :param payload: Payload for insertion, etc. (Default value = None)

        """

        if "RETURNING" in sql:
            from .apsw import executemany

            return executemany(self.path, sql, payload)

        try:
            return self.cursor.executemany(sql, payload)
        except sqlite3.OperationalError as e:
            if "database is locked" in str(e) and retry:
                with mrich.clock(
                    f"SQLite Database is locked, waiting {retry} second(s)..."
                ):
                    time.sleep(retry)
                mrich.print("[debug]SQLite Database was locked, retrying...")
                return self.executemany(sql=sql, payload=payload, retry=retry)
            else:
                raise
        except Exception as e:
            mrich.print(sql)
            mrich.print(payload[0])
            raise

    def commit(self, *, retry: float | None = 1) -> None:
        """Commit changes to the database

        :param retry: If truthy, keep trying to execute every `retry` seconds if the Database is locked
        """
        try:
            self.connection.commit()
        except sqlite3.OperationalError as e:
            if "database is locked" in str(e) and retry:
                with mrich.clock(
                    f"SQLite Database is locked, waiting {retry} second(s)..."
                ):
                    time.sleep(retry)
                mrich.print("[debug]SQLite Database was locked, retrying...")
                return self.commit()
            else:
                raise

    ### CREATE TABLES

    def create_blank_db(self) -> None:
        """Create a blank database"""

        with mrich.loading("Creating blank database..."):
            self.create_table_compound()
            self.create_table_inspiration()
            self.create_table_reaction()
            self.create_table_reactant()
            self.create_table_pose()
            self.create_table_tag()
            self.create_table_quote()
            self.create_table_target()
            self.create_table_pattern_bfp()
            self.create_table_feature()
            self.create_table_route()
            self.create_table_component()
            self.create_table_interaction()
            self.create_table_subsite()
            self.create_table_subsite_tag()
            self.create_table_scaffold()
            self.commit()

    def create_table_compound(self) -> None:
        """Create the compound table"""
        mrich.debug("HIPPO.Database.create_table_compound()")

        sql = """CREATE TABLE compound(
            compound_id INTEGER PRIMARY KEY,
            compound_inchikey TEXT,
            compound_alias TEXT,
            compound_smiles TEXT,
            compound_base INTEGER,
            compound_mol MOL,
            compound_pattern_bfp bits(2048),
            compound_morgan_bfp bits(2048),
            compound_metadata TEXT,
            FOREIGN KEY (compound_base) REFERENCES compound(compound_id),
            CONSTRAINT UC_compound_inchikey UNIQUE (compound_inchikey)
            CONSTRAINT UC_compound_alias UNIQUE (compound_alias)
            CONSTRAINT UC_compound_smiles UNIQUE (compound_smiles)
        );
        """
        self.execute(sql)

    def create_table_inspiration(self) -> None:
        """Create the inspiration table"""
        mrich.debug("HIPPO.Database.create_table_inspiration()")

        sql = """CREATE TABLE inspiration(
            inspiration_original INTEGER,
            inspiration_derivative INTEGER,
            FOREIGN KEY (inspiration_original) REFERENCES pose(pose_id),
            FOREIGN KEY (inspiration_derivative) REFERENCES pose(pose_id),
            CONSTRAINT UC_inspiration UNIQUE (inspiration_original, inspiration_derivative)
        );
        """

        self.execute(sql)

    def create_table_scaffold(self) -> None:
        """Create the scaffold table"""
        mrich.debug("HIPPO.Database.create_table_scaffold()")

        sql = """CREATE TABLE scaffold(
            scaffold_base INTEGER,
            scaffold_superstructure INTEGER,
            FOREIGN KEY (scaffold_base) REFERENCES pose(pose_id),
            FOREIGN KEY (scaffold_superstructure) REFERENCES pose(pose_id),
            CONSTRAINT UC_scaffold UNIQUE (scaffold_base, scaffold_superstructure)
        );
        """

        self.execute(sql)

    def create_table_reaction(self) -> None:
        """Create the reaction table"""
        mrich.debug("HIPPO.Database.create_table_reaction()")

        sql = """CREATE TABLE reaction(
            reaction_id INTEGER PRIMARY KEY,
            reaction_type TEXT,
            reaction_product INTEGER,
            reaction_product_yield REAL,
            reaction_metadata TEXT,
            FOREIGN KEY (reaction_product) REFERENCES compound(compound_id)
        );
        """

        self.execute(sql)

    def create_table_reactant(self) -> None:
        """Create the reactant table"""
        mrich.debug("HIPPO.Database.create_table_reactant()")

        sql = """CREATE TABLE reactant(
            reactant_amount REAL,
            reactant_reaction INTEGER,
            reactant_compound INTEGER,
            FOREIGN KEY (reactant_reaction) REFERENCES reaction(reaction_id),
            FOREIGN KEY (reactant_compound) REFERENCES compound(compound_id),
            CONSTRAINT UC_reactant UNIQUE (reactant_reaction, reactant_compound)
        );
        """

        self.execute(sql)

    def create_table_pose(self) -> None:
        """Create the pose table"""
        mrich.debug("HIPPO.Database.create_table_pose()")

        sql = """CREATE TABLE pose(
            pose_id INTEGER PRIMARY KEY,
            pose_inchikey TEXT,
            pose_alias TEXT,
            pose_smiles TEXT,
            pose_reference INTEGER,
            pose_path TEXT,
            pose_compound INTEGER,
            pose_target INTEGER,
            pose_mol BLOB,
            pose_fingerprint BLOB,
            pose_energy_score REAL,
            pose_distance_score REAL,
            pose_metadata TEXT,
            FOREIGN KEY (pose_compound) REFERENCES compound(compound_id),
            CONSTRAINT UC_pose_alias UNIQUE (pose_alias)
            CONSTRAINT UC_pose_path UNIQUE (pose_path)
        );
        """

        ### snippet to convert python metadata dictionary with JSON
        # json.dumps(variables).encode('utf-8')
        # json.loads(s.decode('utf-8'))

        self.execute(sql)

    def create_table_tag(self) -> None:
        """Create the tag table"""
        mrich.debug("HIPPO.Database.create_table_tag()")

        sql = """CREATE TABLE tag(
            tag_name TEXT,
            tag_compound INTEGER,
            tag_pose INTEGER,
            FOREIGN KEY (tag_compound) REFERENCES compound(compound_id),
            FOREIGN KEY (tag_pose) REFERENCES pose(pose_id),
            CONSTRAINT UC_tag_compound UNIQUE (tag_name, tag_compound)
            CONSTRAINT UC_tag_pose UNIQUE (tag_name, tag_pose)
        );
        """

        self.execute(sql)

    def create_table_quote(self) -> None:
        """Create the quote table"""
        mrich.debug("HIPPO.Database.create_table_quote()")

        sql = """CREATE TABLE quote(
            quote_id INTEGER PRIMARY KEY,
            quote_smiles TEXT,
            quote_amount REAL,
            quote_supplier TEXT,
            quote_catalogue TEXT,
            quote_entry TEXT,
            quote_lead_time INTEGER,
            quote_price REAL,
            quote_currency TEXT,
            quote_purity REAL,
            quote_date TEXT,
            quote_compound INTEGER,
            FOREIGN KEY (quote_compound) REFERENCES compound(compound_id),
            CONSTRAINT UC_quote UNIQUE (quote_amount, quote_supplier, quote_catalogue, quote_entry)
        );
        """

        self.execute(sql)

    def create_table_target(self) -> None:
        """Create the target table"""
        mrich.debug("HIPPO.Database.create_table_target()")
        sql = """CREATE TABLE target(
            target_id INTEGER PRIMARY KEY,
            target_name TEXT,
            target_metadata TEXT,
            CONSTRAINT UC_target UNIQUE (target_name)
        );
        """

        self.execute(sql)

    def create_table_feature(self) -> None:
        """Create the feature table"""
        mrich.debug("HIPPO.Database.create_table_feature()")
        sql = """CREATE TABLE feature(
            feature_id INTEGER PRIMARY KEY,
            feature_family TEXT,
            feature_target INTEGER,
            feature_chain_name TEXT,
            feature_residue_name TEXT,
            feature_residue_number INTEGER,
            feature_atom_names TEXT,
            CONSTRAINT UC_feature UNIQUE (feature_family, feature_target, feature_chain_name, feature_residue_number, feature_residue_name, feature_atom_names)
        );
        """

        self.execute(sql)

    def create_table_route(self) -> None:
        """Create the route table"""
        mrich.debug("HIPPO.Database.create_table_route()")
        sql = """CREATE TABLE route(
            route_id INTEGER PRIMARY KEY,
            route_product INTEGER
        );
        """

        self.execute(sql)

    def create_table_component(self) -> None:
        """Create the component table"""
        mrich.debug("HIPPO.Database.create_table_component()")
        sql = """CREATE TABLE component(
            component_id INTEGER PRIMARY KEY,
            component_route INTEGER,
            component_type INTEGER,
            component_ref INTEGER,
            component_amount REAL,
            CONSTRAINT UC_component UNIQUE (component_route, component_ref, component_type)
        );
        """

        self.execute(sql)

    def create_table_pattern_bfp(self) -> None:
        """Create the pattern_bfp table"""
        mrich.debug("HIPPO.Database.create_table_pattern_bfp()")

        sql = "CREATE VIRTUAL TABLE compound_pattern_bfp USING rdtree(compound_id, fp bits(2048))"

        self.execute(sql)

    def create_table_interaction(
        self, table: str = "interaction", debug: bool = True
    ) -> None:
        """Create an interaction table"""

        if debug:
            mrich.debug(f"HIPPO.Database.create_table_interaction({table=})")
        sql = f"""CREATE TABLE {table}(
            interaction_id INTEGER PRIMARY KEY,
            interaction_feature INTEGER NOT NULL,
            interaction_pose INTEGER NOT NULL,
            interaction_type TEXT NOT NULL,
            interaction_family TEXT NOT NULL,
            interaction_atom_ids TEXT NOT NULL,
            interaction_prot_coord TEXT NOT NULL,
            interaction_lig_coord TEXT NOT NULL,
            interaction_distance REAL NOT NULL,
            interaction_angle REAL,
            interaction_energy REAL,
            CONSTRAINT UC_interaction UNIQUE (interaction_feature, interaction_pose, interaction_type, interaction_family, interaction_atom_ids)
        );
        """

        self.execute(sql)

    def create_table_subsite(self) -> None:
        """Create the subsite table"""

        mrich.debug("HIPPO.Database.create_table_subsite()")
        sql = """CREATE TABLE subsite(
            subsite_id INTEGER PRIMARY KEY,
            subsite_target INTEGER NOT NULL,
            subsite_name TEXT NOT NULL,
            subsite_metadata TEXT,
            CONSTRAINT UC_subsite UNIQUE (subsite_target, subsite_name)
        );
        """

        self.execute(sql)

    def create_table_subsite_tag(self) -> None:
        """Create the subsite_tag table"""

        mrich.debug("HIPPO.Database.create_table_subsite_tag()")
        sql = """CREATE TABLE subsite_tag(
            subsite_tag_id INTEGER PRIMARY KEY,
            subsite_tag_ref INTEGER NOT NULL,
            subsite_tag_pose INTEGER NOT NULL,
            subsite_tag_metadata TEXT,
            CONSTRAINT UC_subsite_tag UNIQUE (subsite_tag_ref, subsite_tag_pose)
        );
        """

        self.execute(sql)

    ### INSERTION

    def insert_compound(
        self,
        *,
        smiles: str,
        alias: str | None = None,
        tags: None | list[str] = None,
        warn_duplicate: bool = True,
        commit: bool = True,
        metadata: None | dict = None,
        inchikey: str = None,
    ) -> int:
        """Insert an entry into the compound table

        :param smiles: SMILES string
        :param alias: optional alias for the compound (Default value = None)
        :param tags: list of string tags, (Default value = None)
        :param warn_duplicate: print a warning if the compound already exists (Default value = True)
        :param commit: commit the changes to the database (Default value = True)
        :param metadata: dictionary of metadata (Default value = None)
        :param inchikey: provide an InChI-key, otherwise it's calculated from the SMILES, (Default value = None)
        :returns: compound ID

        """

        # generate the inchikey name
        inchikey = inchikey or inchikey_from_smiles(smiles)

        sql = """
        INSERT INTO compound(compound_inchikey, compound_smiles, compound_mol, compound_pattern_bfp, compound_morgan_bfp, compound_alias)
        VALUES(?1, ?2, mol_from_smiles(?2), mol_pattern_bfp(mol_from_smiles(?2), 2048), mol_morgan_bfp(mol_from_smiles(?2), 2, 2048), ?3)
        """

        try:
            self.execute(sql, (inchikey, smiles, alias))

        except sqlite3.IntegrityError as e:
            if "UNIQUE constraint failed: compound.compound_inchikey" in str(e):
                if warn_duplicate:
                    mrich.warning(
                        f'Skipping compound with existing inchikey "{inchikey}"'
                    )
            elif "UNIQUE constraint failed: compound.compound_smiles" in str(e):
                if warn_duplicate:
                    mrich.warning(f'Skipping compound with existing smiles "{smiles}"')
            elif "UNIQUE constraint failed: compound.compound_pattern_bfp" in str(e):
                if warn_duplicate:
                    mrich.warning(
                        f'Skipping compound with existing pattern binary fingerprint "{smiles}"'
                    )
            elif "UNIQUE constraint failed: compound.compound_morgan_bfp" in str(e):
                if warn_duplicate:
                    mrich.warning(
                        f'Skipping compound with existing morgan binary fingerprint "{smiles}"'
                    )
            else:
                mrich.error(e)

            return None

        except Exception as e:
            mrich.error(e)

        compound_id = self.cursor.lastrowid
        if commit:
            self.commit()

        ### register the tags

        if tags:
            for tag in tags:
                self.insert_tag(name=tag, compound=compound_id, commit=commit)

        ### register the binary fingerprints

        result = self.insert_compound_pattern_bfp(compound_id, commit=commit)

        if not result:
            mrich.error("Could not insert compound pattern bfp")

        if metadata:
            self.insert_metadata(
                table="compound", id=compound_id, payload=metadata, commit=commit
            )

        return compound_id

    def insert_compound_pattern_bfp(self, compound_id: int, commit: bool = True) -> int:
        """Insert a compound_pattern_bfp

        :param compound_id: ID of the associated compound
        :param commit: commit the changes to the database (Default value = True)
        :returns: binary fingerprint ID

        """

        sql = """
        INSERT INTO compound_pattern_bfp(compound_id, fp)
        VALUES(?1, ?2)
        """

        (bfp,) = self.select_where(
            "compound_pattern_bfp", "compound", "id", compound_id
        )

        try:
            self.execute(sql, (compound_id, bfp))

        except Exception as e:
            mrich.error(e)

        bfp_id = self.cursor.lastrowid
        if commit:
            self.commit()

        return bfp_id

    def insert_pose(
        self,
        *,
        compound: Compound | int,
        target: Target | int | str,
        path: str,
        inchikey: str | None = None,
        alias: str | None = None,
        reference: int | Pose | None = None,
        tags: None | list = None,
        energy_score: float | None = None,
        distance_score: float | None = None,
        metadata: None | dict = None,
        commit: bool = True,
        warn_duplicate: bool = True,
        resolve_path: bool = True,
    ) -> int:
        """Insert an entry into the pose table

        :param compound: associated :class:`.Compound` object or ID
        :param target: protein :class:`.Target` name or ID
        :param path: path to the molecular structure (.pdb/.mol)
        :param inchikey: provide an InChI-key if available, (Default value = None)
        :param alias: optional alias for the compound (Default value = None)
        :param reference: reference :class:`.Pose` object or ID to use for the protein conformation (Default value = None)
        :param tags: list of string tags, (Default value = None)
        :param energy_score: optional score of the ligand's binding energy (Default value = None)
        :param distance_score: optional score of the ligand's binding position (Default value = None)
        :param metadata: dictionary of metadata (Default value = None)
        :param commit: commit the changes to the database (Default value = True)
        :param warn_duplicate: print a warning if the pose already exists (Default value = True)
        :param resolve_path: try resolving the path (Default value = True)
        :returns: the pose ID

        """

        if isinstance(compound, Compound):
            compound = compound.id

        if isinstance(reference, Pose):
            reference = reference.id

        if isinstance(target, Target):
            target = target.id

        if isinstance(target, str):
            target = self.get_target_id(name=target)
            if not target:
                raise ValueError(f"No such {target=}")
        target_name = self.get_target_name(id=target)

        if resolve_path:
            try:
                path = Path(path)
                path = path.resolve(strict=True)
                path = str(path)

            except FileNotFoundError as e:
                mrich.error(f"Path cannot be resolved: {mcol.file}{path}")
                raise

        sql = """
        INSERT INTO pose(pose_inchikey, pose_alias, pose_smiles, pose_compound, pose_target, pose_path, pose_reference, pose_energy_score, pose_distance_score)
        VALUES(?1, ?2, ?3, ?4, ?5, ?6, ?7, ?8, ?9)
        """

        try:
            self.execute(
                sql,
                (
                    inchikey,
                    alias,
                    None,
                    compound,
                    target,
                    path,
                    reference,
                    energy_score,
                    distance_score,
                ),
            )

        except sqlite3.IntegrityError as e:
            if "UNIQUE constraint failed: pose.pose_path" in str(e):
                if warn_duplicate:
                    mrich.warning(f'Could not insert pose with duplicate path "{path}"')
            elif "UNIQUE constraint failed: pose.pose_alias" in str(e):
                if warn_duplicate:
                    mrich.warning(
                        f'Could not insert pose with duplicate alias "{alias}"'
                    )
            else:
                mrich.error(e)
            return None

        except Exception as e:
            mrich.error(e)
            raise

        pose_id = self.cursor.lastrowid
        if commit:
            self.commit()

        if tags:
            for tag in tags:
                self.insert_tag(name=tag, pose=pose_id, commit=commit)

        if metadata:
            self.insert_metadata(
                table="pose", id=pose_id, payload=metadata, commit=commit
            )

        return pose_id

    def insert_tag(
        self,
        *,
        name: str,
        compound: int = None,
        pose: int = None,
        commit: bool = True,
    ) -> int:
        """Insert an entry into the tag table.

        .. attention::
                Exactly one of compound or pose arguments must have a value

        :param name: name of the tag
        :param compound: associated :class:`.Compound` ID
        :param pose: associated :class:`.Pose` ID
        :param commit: commit the changes to the database (Default value = True)
        :returns: the tag ID

        """

        assert bool(compound) ^ bool(
            pose
        ), "Exactly one of compound or pose arguments must have a value"

        sql = """
        INSERT INTO tag(tag_name, tag_compound, tag_pose)
        VALUES(?1, ?2, ?3)
        """

        try:
            self.execute(sql, (name, compound, pose))

        except sqlite3.IntegrityError as e:
            return None

        except Exception as e:
            mrich.error(e)

        tag_id = self.cursor.lastrowid
        if commit:
            self.commit()
        return tag_id

    def insert_inspiration(
        self,
        *,
        original: Pose | int,
        derivative: Pose | int,
        warn_duplicate: bool = True,
        commit: bool = True,
    ) -> int:
        """Insert an entry into the inspiration table

        :param original: :class:`.Pose` object or ID of the original hit
        :param derivative: :class:`.Pose` object or ID of the derivative hit
        :param warn_duplicate: print a warning if the pose already exists (Default value = True)
        :param commit: commit the changes to the database (Default value = True)
        :returns: the inspiration ID

        """

        if isinstance(original, Pose):
            original = original.id
        if isinstance(derivative, Pose):
            derivative = derivative.id

        assert isinstance(
            original, int
        ), "Must pass an integer ID or Pose object (original)"
        assert isinstance(
            derivative, int
        ), "Must pass an integer ID or Pose object (derivative)"

        sql = """
        INSERT INTO inspiration(inspiration_original, inspiration_derivative)
        VALUES(?1, ?2)
        """

        try:
            self.execute(sql, (original, derivative))

        except sqlite3.IntegrityError as e:
            if warn_duplicate:
                mrich.warning(
                    f"Skipping existing inspiration: {original=} {derivative=}"
                )
            return None

        except Exception as e:
            mrich.error(e)

        inspiration_id = self.cursor.lastrowid

        if commit:
            self.commit()
        return inspiration_id

    def insert_scaffold(
        self,
        *,
        base: Compound | int,
        superstructure: Compound | int,
        warn_duplicate: bool = True,
        commit: bool = True,
    ) -> int:
        """Insert an entry into the scaffold table

        :param base: :class:`.Compound` object or ID of the base hit
        :param superstructure: :class:`.Compound` object or ID of the superstructure hit
        :param warn_duplicate: print a warning if the pose already exists (Default value = True)
        :param commit: commit the changes to the database (Default value = True)
        :returns: the scaffold row ID

        """

        if isinstance(base, Compound):
            base = base.id
        if isinstance(superstructure, Compound):
            superstructure = superstructure.id

        assert isinstance(
            base, int
        ), f"Must pass an integer ID or Compound object (base) {base=} {type(base)}"
        assert isinstance(
            superstructure, int
        ), f"Must pass an integer ID or Compound object (superstructure) {superstructure=} {type(superstructure)}"

        if base == superstructure:
            # mrich.warning(f"Skipped self-referential scaffold assignment (C{base})")
            return None

        sql = """
        INSERT INTO scaffold(scaffold_base, scaffold_superstructure)
        VALUES(?1, ?2)
        """

        try:
            self.execute(sql, (base, superstructure))

        except sqlite3.IntegrityError as e:
            if warn_duplicate:
                mrich.warning(f"Skipping existing scaffold: {base=} {superstructure=}")
            return None

        except Exception as e:
            mrich.error(e)

        scaffold_id = self.cursor.lastrowid

        if commit:
            self.commit()
        return scaffold_id

    def insert_reaction(
        self,
        *,
        type: str,
        product: Compound | int,
        product_yield: float = 1.0,
        commit: bool = True,
    ) -> int:
        """Insert an entry into the reaction table

        :param type: string to indicate the reaction type
        :param product: :class:`.Compound` object or ID of the reaction product
        :param product_yield: yield fraction of the reaction product (Default value = 1.0)
        :param commit: commit the changes to the database (Default value = True)
        :returns: the reaction ID

        """

        if isinstance(product, Compound):
            product = product.id

        # assert isinstance(product, Compound), f'incompatible {product=}'
        assert isinstance(type, str), f"incompatible {type=}"

        sql = """
        INSERT INTO reaction(reaction_type, reaction_product, reaction_product_yield)
        VALUES(?1, ?2, ?3)
        """

        try:
            self.execute(sql, (type, product, product_yield))

        except Exception as e:
            mrich.error(e)

        reaction_id = self.cursor.lastrowid
        if commit:
            self.commit()
        return reaction_id

    def insert_reactant(
        self,
        *,
        compound: Compound | int,
        reaction: Reaction | int,
        amount: float = 1.0,
        commit: bool = True,
    ) -> int:
        """Insert an entry into the reactant table

        :param compound: :class:`.Compound` object or ID of the reactant
        :param reaction: :class:`.Reaction` object or ID of the reaction
        :param amount: amount (in ``mg``) needed for each unit of product (Default value = 1.0)
        :param commit: commit the changes to the database (Default value = True)
        :returns: the reactant ID

        """

        if isinstance(reaction, int):
            reaction = self.get_reaction(id=reaction)

        if isinstance(compound, int):
            compound = self.get_compound(id=compound)

        assert isinstance(compound, Compound), f"incompatible {compound=}"
        assert isinstance(reaction, Reaction), f"incompatible {reaction=}"

        sql = """
        INSERT INTO reactant(reactant_amount, reactant_reaction, reactant_compound)
        VALUES(?1, ?2, ?3)
        """

        try:
            self.execute(sql, (amount, reaction.id, compound.id))

        except sqlite3.IntegrityError as e:
            mrich.warning(f"Skipping existing reactant: {reaction=} {compound=}")

        except Exception as e:
            mrich.error(e)

        reactant_id = self.cursor.lastrowid

        if commit:
            self.commit()

        return reactant_id

    def insert_quote(
        self,
        *,
        compound: Compound | int,
        supplier: str,
        catalogue: str | None = None,
        entry: str | None = None,
        amount: float,
        price: float,
        currency: str | None = None,
        purity: float | None = None,
        lead_time: float,
        smiles: str | None = None,
        date: str | None = None,
        commit: bool = True,
    ) -> int | None:
        """Insert an entry into the quote table

        :param compound: associated :class:`.Compound` object or ID
        :param supplier: name of the supplier
        :param catalogue: optional catalogue name
        :param entry: name of the catalogue entry
        :param amount: amount in `mg`
        :param price: price of the compound
        :param currency: currency string ``['GBP', 'EUR', 'USD', None]``
        :param purity: compound purity fraction
        :param lead_time: lead time in days
        :param smiles: quoted SMILES string (Default value = None)
        :param commit: commit the changes to the database (Default value = True)
        :returns: the quote ID

        """

        if not isinstance(compound, int):
            assert isinstance(compound, Compound), f"incompatible {compound=}"
            compound = compound.id

        assert currency in ["GBP", "EUR", "USD", None], f"incompatible {currency=}"

        assert supplier in [
            "MCule",
            "Enamine",
            "Stock",
            "Molport",
        ], f"incompatible {supplier=}"

        smiles = smiles or ""

        payload = [
            smiles,
            amount,
            supplier,
            catalogue,
            entry,
            lead_time,
            price,
            currency,
            purity,
            compound,
        ]

        if date:
            date_str = "?11"
            payload.append(date)
        else:
            date_str = "date()"

        sql = f"""
        INSERT or REPLACE INTO quote(
            quote_smiles,
            quote_amount,
            quote_supplier,
            quote_catalogue,
            quote_entry,
            quote_lead_time,
            quote_price,
            quote_currency,
            quote_purity,
            quote_compound,
            quote_date
        )
        VALUES(?1, ?2, ?3, ?4, ?5, ?6, ?7, ?8, ?9, ?10, {date_str});
        """

        try:
            self.execute(
                sql,
                tuple(payload),
            )

        except sqlite3.InterfaceError as e:
            mrich.error(e)
            mrich.debug(payload)
            raise

        except Exception as e:
            mrich.error(e)
            return None

        quote_id = self.cursor.lastrowid
        if commit:
            self.commit()
        return quote_id

    def insert_target(
        self,
        *,
        name: str,
    ) -> int:
        """Insert an entry into the target table

        :param name: name of the protein target
        :returns: the target ID

        """

        sql = """
        INSERT INTO target(target_name)
        VALUES(?1)
        """

        try:
            self.execute(sql, (name,))

        except sqlite3.IntegrityError as e:
            mrich.warning(f"Skipping existing target with {name=}")
            return None

        except Exception as e:
            mrich.error(e)

        target_id = self.cursor.lastrowid
        self.commit()
        return target_id

    def insert_feature(
        self,
        *,
        family: str,
        target: int,
        chain_name: str,
        residue_name: str,
        residue_number: int,
        atom_names: list[str],
        warn_duplicate: bool = False,
        commit: bool = True,
    ) -> int:
        """Insert an entry into the feature table

        :param family: feature type string
        :param target: associated :class:`.Target` ID
        :param chain_name: single character name of the chain
        :param residue_name: 3-4 character string name of the residue
        :param residue_number: integer residue number
        :param atom_names: list of atom names
        :param commit: commit the changes to the database (Default value = True)
        :returns: feature ID

        """

        assert len(chain_name) == 1
        assert len(residue_name) <= 4
        for a in atom_names:
            assert len(a) <= 4

        if isinstance(target, str):
            target = self.get_target_id(name=target)
        assert isinstance(target, int)

        from .prolif import FEATURE_FAMILIES

        if family:
            assert family in FEATURE_FAMILIES, f"Unsupported {family=}"
        else:
            family = "Unknown"

        sql = """
        INSERT INTO feature(feature_family, feature_target, feature_chain_name, feature_residue_name, feature_residue_number, feature_atom_names)
        VALUES(?1, ?2, ?3, ?4, ?5, ?6)
        """

        atom_names = " ".join(sorted(atom_names))

        try:
            self.execute(
                sql,
                (family, target, chain_name, residue_name, residue_number, atom_names),
            )

        except sqlite3.IntegrityError as e:

            if warn_duplicate:
                mrich.warning(str(e))
                mrich.var("family", family)
                mrich.var("target", target)
                mrich.var("chain_name", chain_name)
                mrich.var("residue_name", residue_name)
                mrich.var("residue_number", residue_number)
                mrich.var("atom_names", atom_names)

            return None

        except Exception as e:
            mrich.error(e)

        feature_id = self.cursor.lastrowid
        if commit:
            self.commit()
        return feature_id

    def insert_metadata(
        self,
        *,
        table: str,
        id: int,
        payload: dict,
        commit: bool = True,
    ) -> None:
        """Insert metadata into an an existing entry in the compound or pose tables

        :param table: table for insertions ``['pose', 'compound', 'subsite', 'subsite_tag']``
        :param id: associated entry ID
        :param payload: metadata dictionary
        :param commit: commit the changes to the database (Default value = True)

        """

        payload = json.dumps(payload)

        self.update(
            table=table, id=id, key=f"{table}_metadata", value=payload, commit=commit
        )

    def insert_route(
        self,
        *,
        product_id: int,
        commit: bool = True,
    ) -> int:
        """Insert an entry into the route table

        :param product_id: :class:`.Compound` ID of the product
        :param commit: commit the changes to the database (Default value = True)
        :returns: route ID

        """

        sql = """
        INSERT INTO route(route_product)
        VALUES(?1)
        """

        product_id = int(product_id)

        try:
            self.execute(sql, (product_id,))

        except Exception as e:
            mrich.error(e)

        route_id = self.cursor.lastrowid

        if commit:
            self.commit()

        return route_id

    def insert_component(
        self,
        *,
        route: int,
        ref: int,
        component_type: int,
        amount: float = 1.0,
        commit: bool = True,
    ) -> int:
        """
        ================ ========== ==============
        component_type   table      ref
        ================ ========== ==============
                      1   reaction   reaction
                      2   compound   reactant
                      3   compound   intermediate
        ================ ========== ==============

        :param route: associated :class:`.Route` ID
        :param ref: ID of the :class:`.Reaction` or :class:`.Compound`
        :param component_type: integer specifying the type of the component
        :param commit: commit the changes to the database (Default value = True)
        :returns: the component ID

        """

        sql = """
        INSERT INTO component(component_route, component_type, component_ref, component_amount)
        VALUES(:component_route, :component_type, :component_ref, :component_amount)
        """

        route = int(route)
        ref = int(ref)
        component_type = int(component_type)

        if component_type == 1:
            component_amount = None
        else:
            component_amount = float(amount)
            assert component_amount > 0

        try:
            self.execute(
                sql,
                dict(
                    component_route=route,
                    component_type=component_type,
                    component_ref=ref,
                    component_amount=component_amount,
                ),
            )

        except sqlite3.IntegrityError as e:

            if "UNIQUE constraint failed: component" in str(e):
                mrich.warning(
                    f"Did not add existing component={ref} (type={component_type}) to {route=}"
                )
                return None
            else:
                raise

        component_id = self.cursor.lastrowid

        if commit:
            self.commit()

        return component_id

    def insert_interaction(
        self,
        *,
        feature: Feature | int,
        pose: Pose | int,
        type: str,
        family: str,
        atom_ids: list[int],
        prot_coord: list[float],
        lig_coord: list[float],
        distance: float,
        angle: float | None = None,
        energy: float | None = None,
        warn_duplicate: bool = True,
        commit: bool = True,
        table: str = "interaction",
    ) -> int:
        """Insert an entry into the interaction table

        :param feature: associated :class:`.Feature` object or ID
        :param pose: associated :class:`.Pose` object or ID
        :param type: interaction type
        :param family: ligand feature type
        :param atom_ids: atom indices of ligand feature
        :param prot_coord: ``[x,y,z]`` coordinate of protein feature
        :param lig_coord: ``[x,y,z]`` coordinate of ligand feature
        :param distance: interaction distance ``Angstrom``
        :param angle: optional interaction angle ``degrees``
        :param energy: energy score ``kcal/mol``, defaults to ``None``
        :param warn_duplicate: print a warning if the pose already exists (Default value = True)
        :param commit: commit the changes to the database (Default value = True)
        :param table: the name of the table to insert into (Default value = 'interaction')
        :returns: the interaction ID
        """

        # validation

        if isinstance(feature, Feature):
            feature = feature.id

        if isinstance(pose, Pose):
            pose = pose.id

        from .prolif import FEATURE_FAMILIES, INTERACTION_TYPES

        if family:
            assert family in FEATURE_FAMILIES, f"Unsupported {family=}"
        else:
            family = "Unknown"

        # assert type in INTERACTION_TYPES.values(), f"Unsupported {type=}"

        assert isinstance(atom_ids, list), f"Unsupported {atom_ids=}"
        assert not any(
            [not isinstance(i, int) for i in atom_ids]
        ), f"Unsupported {atom_ids=}"
        atom_ids = json.dumps(atom_ids)

        prot_coord = list(prot_coord) if prot_coord is not None else []
        assert len(prot_coord) == 3 or not prot_coord, f"Unsupported {prot_coord=}"
        assert not any(
            [not isinstance(i, float) for i in prot_coord]
        ), f"Unsupported {prot_coord=}"
        prot_coord = json.dumps(prot_coord)

        lig_coord = list(lig_coord) if lig_coord is not None else []
        assert len(lig_coord) == 3 or not lig_coord, f"Unsupported {lig_coord=}"
        assert not any(
            [not isinstance(i, float) for i in lig_coord]
        ), f"Unsupported {lig_coord=}"
        lig_coord = json.dumps(lig_coord)

        try:
            distance = float(distance)
        except ValueError:
            raise ValueError(f"Unsupported {distance=}")

        try:
            if angle is not None:
                angle = float(angle)
        except ValueError:
            raise ValueError(f"Unsupported {angle=}")

        if energy is not None:
            try:
                energy = float(energy)
            except ValueError:
                raise ValueError(f"Unsupported {energy=}")

        # insertion

        sql = f"""
        INSERT INTO {table}(
            interaction_feature,
            interaction_pose,
            interaction_type,
            interaction_family,
            interaction_atom_ids,
            interaction_prot_coord,
            interaction_lig_coord,
            interaction_distance,
            interaction_angle,
            interaction_energy
        )
        VALUES(?1, ?2, ?3, ?4, ?5, ?6, ?7, ?8, ?9, ?10)
        """

        try:
            self.execute(
                sql,
                (
                    feature,
                    pose,
                    type,
                    family,
                    atom_ids,
                    prot_coord,
                    lig_coord,
                    distance,
                    angle,
                    energy,
                ),
            )

        except sqlite3.IntegrityError as e:
            mrich.error(e)
            if warn_duplicate:
                # mrich.warning(f"Skipping existing interaction: {(feature, pose, family, atom_ids, prot_coord, lig_coord, distance, energy)}")
                mrich.warning(
                    f"Skipping existing interaction: {feature=} {pose=} {family=} {atom_ids=}"
                )
            return None

        except Exception as e:
            mrich.error(e)

        interaction_id = self.cursor.lastrowid

        if commit:
            self.commit()

        return interaction_id

    def insert_subsite(self, target: int, name: str, commit: bool = True) -> int:
        """Insert an entry into the subsite table

        :param target: protein :class:`.Target` ID
        :param name: name of the protein subsite/subsite
        :returns: the subsite ID

        """

        assert isinstance(target, int)
        assert isinstance(name, str)

        sql = """
        INSERT INTO subsite(subsite_target, subsite_name)
        VALUES(?1, ?2)
        """

        try:
            self.execute(sql, (target, name))

        except sqlite3.IntegrityError as e:
            mrich.warning(f"Skipping existing subsite for {target=} with {name=}")
            return None

        except Exception as e:
            mrich.error(e)

        subsite_id = self.cursor.lastrowid
        if commit:
            self.commit()

        return subsite_id

    def insert_subsite_tag(
        self,
        *,
        pose_id: int,
        name: str | None,
        target: int | None = None,
        subsite_id: int | None = None,
        commit: bool = True,
    ) -> int:
        """Insert an entry into the subsite_tag table

        :param pose_id: :class:`.Pose` ID
        :param name: name of the protein subsite/pocket
        :param target: protein :class:`.Target` ID, defaults to querying pose table
        :param target: protein Subsite ID, defaults to querying Subsite table
        :returns: the Subsite ID

        """

        if name is not None:
            assert isinstance(name, str)

        assert isinstance(pose_id, int)

        if not target:
            (target,) = self.select_where(
                table="pose", key="id", value=pose_id, query="pose_target"
            )

        assert isinstance(target, int)

        if not subsite_id:
            subsite_id = self.get_subsite_id(name=name, none="quiet")

        if not subsite_id:
            subsite_id = self.insert_subsite(name=name, target=target)

        assert isinstance(subsite_id, int)

        sql = """
        INSERT INTO subsite_tag(subsite_tag_ref, subsite_tag_pose)
        VALUES(?1, ?2)
        """

        try:
            self.execute(sql, (subsite_id, pose_id))

        except sqlite3.IntegrityError as e:
            mrich.warning(
                f"Skipping existing subsite_tag for {subsite_id=} with {pose_id=}"
            )
            return None

        except Exception as e:
            mrich.error(e)

        subsite_tag_id = self.cursor.lastrowid
        if commit:
            self.commit()

        return subsite_tag_id

    ### SELECTION

    def select(
        self,
        query: str,
        table: str,
        multiple: bool = False,
    ) -> tuple | list[tuple]:
        """Wrapper for the SQL SELECT query, in the following syntax:

        ::

                'SELECT {query} FROM {table}'

        :param query: the columns to return
        :param table: the table from which to select
        :param multiple: fetch all results (Default value = False)
        :returns: the result of the query

        """

        sql = f"SELECT {query} FROM {table}"

        try:
            self.execute(sql)
        except sqlite3.OperationalError as e:
            mrich.var("sql", sql)
            raise

        if multiple:
            result = self.cursor.fetchall()
        else:
            result = self.cursor.fetchone()

        return result

    def select_where(
        self,
        query: str,
        table: str,
        key: str,
        value: str | None = None,
        multiple: bool = False,
        none: str | None = "error",
        sort: str = None,
    ) -> tuple | list[tuple]:
        """Select entries where ``key == value``

        Examples
        ========

        Find compound alias with matching ID:

        ::

                animal.db.select_where(
                        query='compound_alias',
                        table='compound',
                        key='id',
                        value='123',
                )

                # the above evaluates to:
                'SELECT compound_id FROM compound WHERE compound_id = 123'

        Find compound aliases with ID below 10 and order alphabetically:

        ::

                animal.db.select_where(
                        query='compound_alias',
                        table='compound',
                        key='compound_id < 10',
                        multiple=True,
                        sort='compound_alias',
                )

                # the above evaluates to:
                'SELECT compound_id FROM compound WHERE compound_id < 10 ORDER BY compound_alias'

        Parameters
        ==========

        :param query: the columns to return
        :param table: the table from which to select
        :param key: column name to match to value, if no ``value`` is provided the key argument should contain the a SQL string to select entries
        :param value: the value to match (Default value = None)
        :param multiple: fetch all results (Default value = False)
        :param none: define the behaviour for no matches, any value other than ``'error'`` will silently return empty data (Default value = 'error')
        :param sort: optionally sort the output (Default value = None)
        :returns: the result of the query

        """

        if isinstance(value, str):
            if "'" in value:
                value = f'"{value}"'
            else:
                value = f"'{value}'"

        if value is not None:
            where_str = f"{table}_{key}={value}"
        else:
            where_str = key

        if sort:
            sql = f"SELECT {query} FROM {table} WHERE {where_str} ORDER BY {sort}"
        else:
            sql = f"SELECT {query} FROM {table} WHERE {where_str}"

        try:
            self.execute(sql)
        except sqlite3.OperationalError as e:
            mrich.var("sql", sql)
            raise

        if multiple:
            result = self.cursor.fetchall()
        else:
            result = self.cursor.fetchone()

        if not result and none == "error":
            mrich.error(f"No entry in {table} with {where_str}")
            return None
        elif not result and none == "exception":
            raise ValueError(f"No entry in {table} with {where_str}")

        # if not result:
        #     raise ValueError(f"No entry in {table} with {where_str}")

        return result

    def select_id_where(
        self,
        table: str,
        key: str,
        value: str | None = None,
        multiple: bool = False,
        none: str | None = "error",
    ) -> tuple | list[tuple]:
        """Select ID's where ``key==value``. Similar to :meth:`.select_where` except the query argument is always ``{table}_id``.

        :param table: the table from which to select
        :param key: column name to match to value, if no ``value`` is provided this
        :param value: the value to match (Default value = None)
        :param multiple: fetch all results (Default value = False)
        :param none: define the behaviour for no matches, any value other than ``'error'`` will silently return empty data (Default value = 'error')
        :returns: the result of the query

        """
        return self.select_where(
            query=f"{table}_id",
            table=table,
            key=key,
            value=value,
            multiple=multiple,
            none=none,
        )

    def select_all_where(
        self,
        table: str,
        key: str,
        value: str | None = None,
        multiple: bool = False,
        none: str | None = "error",
    ) -> tuple | list[tuple]:
        """Select entries where ``key==value``. Similar to :meth:`.select_where` except the query argument is always ``*``.

        :param table: the table from which to select
        :param key: column name to match to value, if no ``value`` is provided this
        :param value: the value to match (Default value = None)
        :param multiple: fetch all results (Default value = False)
        :param none: define the behaviour for no matches, any value other than ``'error'`` will silently return empty data (Default value = 'error')
        :returns: the result of the query

        """
        return self.select_where(
            query="*", table=table, key=key, value=value, multiple=multiple, none=none
        )

    ### DELETION

    def delete_where(
        self,
        table: str,
        key: str,
        value: str | None = None,
        commit: bool = True,
    ) -> None:
        """Delete entries where ``key==value``

        :param table: the table from which to delete
        :param key: column name to match to value, if no ``value`` is provided this
        :param value: the value to match (Default value = None)
        :param commit: commit the changes (Default value = True)

        """

        if value is not None:

            if isinstance(value, str):
                value = f"'{value}'"

            sql = f"DELETE FROM {table} WHERE {table}_{key}={value}"

        else:

            sql = f"DELETE FROM {table} WHERE {key}"

        try:
            result = self.execute(sql)

        except sqlite3.OperationalError as e:
            mrich.var("sql", sql)
            raise

        if commit:
            self.commit()

    def delete_tag(
        self,
        tag: str,
    ) -> None:
        """Delete all tag entries with the matching name

        :param tag: tag name to match

        """
        self.delete_where(table="tag", key="name", value=tag)

    def delete_interactions(self) -> None:
        """Delete all calculated interactions and set pose_fingerprint appropriately"""

        self.delete_where(table="interaction", key="interaction_id > 0")
        self.update_all(table="pose", key="pose_fingerprint", value=0)

    def delete_features(self) -> None:
        """Delete all protein features"""

        self.delete_where(table="feature", key="feature_id > 0")

    ### UPDATE

    def update(
        self,
        *,
        table: str,
        id: int,
        key: str,
        value,
        commit: bool = True,
    ) -> int:
        """Update a field in a database entry with given ID

        :param table: the table which to update
        :param id: the ID of the entry to update
        :param key: column name to update
        :param value: the value to insert
        :param commit: commit the changes to the database (Default value = True)
        :returns: the ID of the modified entry

        """

        sql = f"""
        UPDATE {table}
        SET {key} = ?
        WHERE {table}_id = {id};
        """

        try:
            self.execute(sql, (value,))
        except sqlite3.OperationalError as e:
            mrich.var("sql", sql)
            raise

        id = self.cursor.lastrowid
        if commit:
            self.commit()
        return id

    def update_all(
        self,
        *,
        table: str,
        key: str,
        value,
        commit: bool = True,
    ) -> None:
        """Update all fields in a table column at once

        :param table: the table which to update
        :param key: column name to update
        :param value: the value to insert
        :param commit: commit the changes to the database (Default value = True)

        """

        sql = f"""
        UPDATE {table}
        SET {key} = ?
        """

        try:
            self.execute(sql, (value,))
        except sqlite3.OperationalError as e:
            mrich.var("sql", sql)
            raise

        if commit:
            self.commit()

    ### COPYING / MIGRATION

    def copy_temp_interactions(self) -> int:
        """Copy the records from the 'temp_interaction' table to the 'interaction' table

        :returns: ID of the last inserted :class:`.Interaction`
        """

        cursor = self.execute(
            """
            INSERT OR IGNORE INTO interaction(
                interaction_feature, 
                interaction_pose, 
                interaction_type, 
                interaction_family, 
                interaction_atom_ids, 
                interaction_prot_coord, 
                interaction_lig_coord, 
                interaction_distance, 
                interaction_angle, 
                interaction_energy
            )
            SELECT interaction_feature, 
                interaction_pose, 
                interaction_type, 
                interaction_family, 
                interaction_atom_ids, 
                interaction_prot_coord, 
                interaction_lig_coord, 
                interaction_distance, 
                interaction_angle, 
                interaction_energy 
            FROM temp_interaction
        """
        )

        return cursor.lastrowid

    def copy_interactions_to_temp(self, pose_id: int) -> int:
        """Copy the records from the 'temp_interaction' table to the 'interaction' table

        :returns: ID of the last inserted :class:`.Interaction`
        """

        cursor = self.execute(
            f"""
            INSERT OR IGNORE INTO temp_interaction(
                interaction_feature, 
                interaction_pose, 
                interaction_type, 
                interaction_family, 
                interaction_atom_ids, 
                interaction_prot_coord, 
                interaction_lig_coord, 
                interaction_distance, 
                interaction_angle, 
                interaction_energy
            )
            SELECT interaction_feature, 
                interaction_pose, 
                interaction_type, 
                interaction_family, 
                interaction_atom_ids, 
                interaction_prot_coord, 
                interaction_lig_coord, 
                interaction_distance, 
                interaction_angle, 
                interaction_energy 
            FROM interaction
            WHERE interaction_pose = {pose_id}
        """
        )

        return cursor.lastrowid

    def migrate_legacy_bases(self) -> int:
        """Migrate legacy compound_base records from the 'compound' table to the 'scaffold' table

        :returns: ID of the last inserted scaffold record
        """

        mrich.debug("HIPPO.Database.migrate_legacy_bases()")

        cursor = self.execute(
            """
            INSERT INTO scaffold(scaffold_base, scaffold_superstructure)
            SELECT compound_base, compound_id FROM compound
            WHERE compound_base IS NOT NULL
            """
        )

        self.commit()

        return cursor.lastrowid

    def update_legacy_routes(self) -> None:
        """Update legacy component entries"""

        # add column

        sql = """
        ALTER TABLE component
        ADD component_amount REAL;
        """

        self.execute(sql)

        # set values

        sql = """
        UPDATE component
        SET component_amount = :component_amount
        WHERE component_type = :component_type;
        """

        self.execute(sql, dict(component_amount=None, component_type=1))
        self.execute(sql, dict(component_amount=1.0, component_type=2))
        self.execute(sql, dict(component_amount=1.0, component_type=3))

    def update_legacy_reaction_metadata(self) -> None:
        """Add reaction_metadata column"""

        sql = """
        ALTER TABLE reaction
        ADD reaction_metadata TEXT;
        """

        self.execute(sql)

    def update_compound_pattern_bfp_table(self):
        self.execute(
            """
            INSERT INTO compound_pattern_bfp
            SELECT c.compound_id, c.compound_pattern_bfp FROM compound AS c
            LEFT JOIN compound_pattern_bfp as fp
            ON c.compound_id = fp.compound_id
            WHERE fp.compound_id IS NULL
        """
        )

    def prune_duplicate_routes(self) -> None:
        """Remove duplicate routes from the database"""

        from collections import Counter

        sql = """
        SELECT route_id, route_product, component_ref, component_type FROM route
        INNER JOIN component ON route_id = component_route
        """

        records = self.execute(sql).fetchall()

        routes = {}

        for route_id, route_product, component_ref, component_type in records:
            if route_id not in routes:
                routes[route_id] = (route_product, set())

            key = (component_ref, component_type)
            routes[route_id][1].add(key)

        routes = {key: (value[0], tuple(value[1])) for key, value in routes.items()}

        flat_routes = [value for key, value in routes.items()]

        mrich.var("#routes", len(flat_routes))

        counter = Counter(flat_routes)
        duplicates = {item: count for item, count in counter.items() if count > 1}

        mrich.var("products with duplicate routes", len(duplicates))

        if not duplicates:
            mrich.success("No duplicate routes found")
            return None

        delete = set()
        for dupe in duplicates:
            matched_ids = [k for k, v in routes.items() if v == dupe]
            mrich.print(
                "compound", dupe[0], "has", len(matched_ids), "duplicate routes"
            )
            for route_id in matched_ids[1:]:
                delete.add(route_id)

        str_ids = str(tuple(delete)).replace(",)", ")")
        self.delete_where(table="component", key=f"component_route IN {str_ids}")
        self.delete_where(table="route", key=f"route_id IN {str_ids}")

        mrich.success("Deleted", len(delete), "duplicate routes")

        return delete

    def calculate_all_scaffolds(self):

        n_before = self.count("scaffold")

        mrich.var("#compounds", self.count("compound"))
        mrich.var("#scaffold defs", n_before)

        sql = """
        SELECT compound_id, compound_mol, compound_pattern_bfp 
        FROM compound
        """

        with mrich.loading("Fetching compounds..."):
            records = self.execute(sql).fetchall()

        sql = """
            INSERT OR IGNORE INTO scaffold
            SELECT ?1, c.compound_id 
            FROM compound AS c, compound_pattern_bfp AS fp
            WHERE c.compound_id = fp.compound_id
            AND c.compound_id <> ?1
            AND mol_is_substruct(c.compound_mol, ?2)
            AND fp.compound_id MATCH rdtree_subset(?3)
        """

        with mrich.loading("Calculating scaffolds..."):
            t1 = time.time()
            self.executemany(sql, records)
            mrich.print("Took", f"{time.time() - t1:.1f}", "seconds")

        with mrich.loading("Committing..."):
            self.commit()

        diff = self.count("scaffold") - n_before

        if diff:
            mrich.success(
                "Found", diff, "new substructure-superstructure relationships"
            )
        else:
            mrich.warning(
                "Found", diff, "new substructure-superstructure relationships"
            )

<<<<<<< HEAD
    def reinitialise_molecules(self):
        """In the case where the Mol binaries in a database are throwing unpickling errors, run this to reinitialise them all from their smiles."""

        mrich.var("#compounds", self.count("compound"))

        sql = """
        UPDATE your_table_name
        SET compound_mol = mol_from_smiles(compound_smiles);
        """
        
        with mrich.loading("Reinitialising compounds..."):
            self.execute(sql)

        mrich.success("compound_mol records updated")
=======
    def register_compounds(
        self,
        *,
        smiles: list[str],
        radical: str = "warning",
        sanitisation_verbosity: bool = True,
        sanitise: bool = True,
        debug: bool = False,
    ) -> list[tuple[str, str]]:

        values = []

        if len(smiles) > 1000:
            generator = mrich.track(smiles, prefix="Sanitising...")
        else:
            generator = smiles

        for s in generator:

            if sanitise:
                try:
                    new_smiles = sanitise_smiles(
                        s,
                        sanitisation_failed="error",
                        radical=radical,
                        verbosity=sanitisation_verbosity,
                    )
                except SanitisationError as e:
                    mrich.error(f"Could not sanitise {s=}")
                    mrich.error(str(e))
                    continue
                except AssertionError:
                    mrich.error(f"Could not sanitise {s=}")
                    continue
            else:
                new_smiles = s

            inchikey = inchikey_from_smiles(new_smiles)
            values.append((inchikey, new_smiles))

        sql = """
        INSERT OR IGNORE INTO compound(compound_inchikey, compound_smiles, compound_mol, compound_pattern_bfp, compound_morgan_bfp)
        VALUES(?1, ?2, mol_from_smiles(?2), mol_pattern_bfp(mol_from_smiles(?2), 2048), mol_morgan_bfp(mol_from_smiles(?2), 2, 2048))
        """

        if debug:
            mrich.debug("Inserting...")

        self.executemany(sql, values)
        self.commit()

        self.update_compound_pattern_bfp_table()

        return values

    def calculate_all_murcko_scaffolds(self):

        n_before = self.count("scaffold")

        mrich.var("#compounds", self.count("compound"))
        mrich.var("#scaffold defs", n_before)

        from rdkit.Chem import MolFromSmiles, MolToSmiles
        from rdkit.Chem.Scaffolds.MurckoScaffold import (
            MurckoScaffoldSmiles,
            MakeScaffoldGeneric,
        )

        compound_records = self.select(
            query="compound_id, compound_smiles", table="compound", multiple=True
        )

        ### CALCULATE SCAFFOLDS

        murcko_data = {}
        generic_data = {}
        generic_to_murcko = {}
        for c_id, smiles in mrich.track(compound_records):

            # murcko

            try:
                murcko_smiles = sanitise_smiles(MurckoScaffoldSmiles(smiles))
            except KeyboardInterrupt:
                raise
            except:
                mrich.error("can't make murcko:", smiles)
                continue

            if murcko_smiles not in murcko_data:
                murcko_data[murcko_smiles] = set()

            murcko_data[murcko_smiles].add(c_id)

            # generic

            try:
                generic_smiles = sanitise_smiles(
                    MolToSmiles(MakeScaffoldGeneric(MolFromSmiles(murcko_smiles)))
                )
            except KeyboardInterrupt:
                raise
            except:
                mrich.error("can't make generic:", murcko_smiles)
                continue

            if generic_smiles not in generic_data:
                generic_data[generic_smiles] = set()

            if generic_smiles not in generic_to_murcko:
                generic_to_murcko[generic_smiles] = set()

            generic_data[generic_smiles].add(c_id)
            generic_to_murcko[generic_smiles].add(murcko_smiles)

        mrich.var("#murcko scaffolds", len(murcko_data))
        mrich.var("#generic murcko scaffolds", len(generic_data))

        ### REGISTER MURCKOS

        murcko_values = self.register_compounds(
            smiles=murcko_data.keys(), sanitisation_verbosity=False, sanitise=False
        )
        murcko_s2i = {s: i for i, s in murcko_values}

        ### REGISTER GENERICS

        generic_values = self.register_compounds(
            smiles=generic_data.keys(), sanitisation_verbosity=False, sanitise=False
        )
        generic_s2i = {s: i for i, s in generic_values}

        ### TAG MURCKOS

        murcko_ids = self.select_id_where(
            table="compound",
            key=f"compound_inchikey IN {tuple(murcko_s2i.values())}",
            multiple=True,
        )

        self.executemany(
            """INSERT OR IGNORE INTO tag (tag_name, tag_compound) VALUES (?,?)""",
            [("MurckoScaffold", i) for i, in murcko_ids],
        )

        ### TAG GENERICS

        generic_ids = self.select_id_where(
            table="compound",
            key=f"compound_inchikey IN {tuple(generic_s2i.values())}",
            multiple=True,
        )

        self.executemany(
            """INSERT OR IGNORE INTO tag (tag_name, tag_compound) VALUES (?,?)""",
            [("GenericMurckoScaffold", i) for i, in generic_ids],
        )

        ### ADD MURCKO SCAFFOLD RELATIONS

        pairs = []

        murcko_inchikey_lookup = self.get_compound_inchikey_id_dict(murcko_s2i.values())
        for murcko_smiles, c_ids in murcko_data.items():
            murcko_id = murcko_inchikey_lookup[murcko_s2i[murcko_smiles]]
            for c_id in c_ids:
                pairs.append((murcko_id, c_id))

        pairs = [(a, b) for a, b in pairs if a != b]

        mrich.var("#murcko scaffold relations", len(pairs))

        self.executemany(
            """INSERT OR IGNORE INTO scaffold (scaffold_base, scaffold_superstructure) VALUES (?,?)""",
            pairs,
        )

        ### ADD GENERIC SCAFFOLD RELATIONS

        pairs = []

        generic_inchikey_lookup = self.get_compound_inchikey_id_dict(
            generic_s2i.values()
        )
        for generic_smiles, c_ids in generic_data.items():
            generic_id = generic_inchikey_lookup[generic_s2i[generic_smiles]]
            for c_id in c_ids:
                pairs.append((generic_id, c_id))

        for generic_smiles, murcko_smiles_list in generic_to_murcko.items():
            generic_id = generic_inchikey_lookup[generic_s2i[generic_smiles]]
            for murcko_smiles in murcko_smiles_list:
                murcko_id = murcko_inchikey_lookup[murcko_s2i[murcko_smiles]]
                pairs.append((generic_id, murcko_id))

        pairs = [(a, b) for a, b in pairs if a != b]

        mrich.var("#generic murcko scaffold relations", len(pairs))

        self.executemany(
            """INSERT OR IGNORE INTO scaffold (scaffold_base, scaffold_superstructure) VALUES (?,?)""",
            pairs,
        )

        return murcko_data, generic_data
>>>>>>> 36780826

    ### GETTERS

    def get_compound(
        self,
        *,
        id: int | None = None,
        inchikey: str | None = None,
        alias: str | None = None,
        smiles: str | None = None,
        none: str = "error",
        **kwargs,
    ) -> Compound:
        """Get a :class:`.Compound` using one of the following fields: ['id', 'inchikey', 'alias', 'smiles']

        :param id: the ID to search for (Default value = None)
        :param inchikey: the InChi-Key to search for (Default value = None)
        :param alias: the alias to search for (Default value = None)
        :param smiles: the smiles to search for (Default value = None)
        :returns: the :class:`.Compound` object

        """

        if id is None:
            id = self.get_compound_id(
                inchikey=inchikey, smiles=smiles, alias=alias, none=none, **kwargs
            )

        if not id:
            if none == "error":
                mrich.error(f"Invalid {id=}")
            return None

        query = "compound_id, compound_inchikey, compound_alias, compound_smiles"
        entry = self.select_where(
            query=query, table="compound", key="id", value=id, none=none, **kwargs
        )
        compound = Compound(self._animal, self, *entry, metadata=None, mol=None)
        return compound

    def get_compound_id(
        self,
        *,
        inchikey: str | None = None,
        alias: str | None = None,
        smiles: str | None = None,
        **kwargs,
    ) -> int:
        """Get a compound's ID using one of the following fields: ['inchikey', 'alias', 'smiles']

        :param inchikey: the InChi-Key to search for (Default value = None)
        :param alias: the alias to search for (Default value = None)
        :param smiles: the smiles to search for (Default value = None)
        :returns: the :class:`.Compound` ID

        """

        if inchikey:
            entry = self.select_id_where(
                table="compound", key="inchikey", value=inchikey, **kwargs
            )

        elif alias:
            entry = self.select_id_where(
                table="compound", key="alias", value=alias, **kwargs
            )

        elif smiles:
            entry = self.select_id_where(
                table="compound", key="smiles", value=smiles, **kwargs
            )

        else:
            raise NotImplementedError

        if entry:
            return entry[0]

        return None

    def get_compound_computed_property(
        self,
        prop: str,
        compound_id: int,
    ) -> int | str:
        """Use chemicalite to calculate a property from the stored binary molecule

        :param prop: the property to calculate [num_heavy_atoms, formula, num_rings]
        :param compound_id: the compound ID to query
        :returns: the value of the computed property

        """

        function = CHEMICALITE_COMPOUND_PROPERTY_MAP[prop]
        (val,) = self.select_where(
            query=f"{function}(compound_mol)",
            table="compound",
            key="id",
            value=compound_id,
            multiple=False,
        )
        return val

    def get_pose(
        self,
        *,
        id: int | None = None,
        inchikey: str = None,
        alias: str = None,
    ) -> Pose:
        """Get a pose using one of the following fields: ['id', 'inchikey', 'alias']

        :param id: the ID to search for (Default value = None)
        :param inchikey: the InChi-Key to search for (Default value = None)
        :param alias: the alias to search for (Default value = None)
        :returns: the :class:`.Pose` object

        """

        if id is None:
            id = self.get_pose_id(inchikey=inchikey, alias=alias)

        if isinstance(id, list):
            from .pset import PoseSet

            return PoseSet(self, id)

        if not id:
            mrich.error(f"Invalid {id=}")
            return None

        query = "pose_id, pose_inchikey, pose_alias, pose_smiles, pose_reference, pose_path, pose_compound, pose_target, pose_mol, pose_fingerprint, pose_energy_score, pose_distance_score"
        entry = self.select_where(query=query, table="pose", key="id", value=id)
        pose = Pose(self, *entry)
        return pose

    def get_pose_id(
        self,
        *,
        inchikey: str | None = None,
        alias: str | None = None,
    ) -> int:
        """Get a pose's ID using one of the following fields: ['inchikey', 'alias', 'smiles']

        :param table: the table from which to get the entry (Default value = 'pose')
        :param inchikey: the InChi-Key to search for (Default value = None)
        :param alias: the alias to search for (Default value = None)
        :returns: the :class:`.Pose` ID

        """

        if inchikey:
            # inchikey might not be unique
            entries = self.select_id_where(
                table="pose", key="inchikey", value=inchikey, multiple=True
            )
            if len(entries) != 1:
                mrich.warning(f"Multiple poses with {inchikey=}")
                return [i for i, in entries]
            else:
                entry = entries[0]

        elif alias:
            entry = self.select_id_where(table="pose", key="alias", value=alias)

        else:
            raise NotImplementedError

        if entry:
            return entry[0]

        return None

    def get_reaction(
        self,
        *,
        id: int | None = None,
        none: str | None = None,
    ) -> Reaction:
        """Get a reaction using its ID

        :param id: the ID to search for (Default value = None)
        :param none: define the behaviour for no matches, any value other than ``'error'`` will silently return empty data (Default value = 'error')
        :returns: the :class:`.Reaction` object

        """

        if not id:
            mrich.error(f"Invalid {id=}")
            return None

        query = "reaction_id, reaction_type, reaction_product, reaction_product_yield"
        entry = self.select_where(
            query=query, table="reaction", key="id", value=id, none=none
        )

        if not entry:
            return None

        reaction = Reaction(self, *entry)
        return reaction

    def get_quote(
        self,
        *,
        id: int | None = None,
        none: str | None = None,
    ) -> Quote:
        """Get a quote using its ID

        :param id: the ID to search for (Default value = None)
        :param none: define the behaviour for no matches, any value other than ``'error'`` will silently return empty data (Default value = 'error')
        :returns: the :class:`.Quote` object

        """

        query = "quote_compound, quote_supplier, quote_catalogue, quote_entry, quote_amount, quote_price, quote_currency, quote_lead_time, quote_purity, quote_date, quote_smiles, quote_id "
        entry = self.select_where(
            query=query, table="quote", key="id", value=id, none=none
        )

        return Quote(
            db=self,
            id=entry[11],
            compound=entry[0],
            supplier=entry[1],
            catalogue=entry[2],
            entry=entry[3],
            amount=entry[4],
            price=entry[5],
            currency=entry[6],
            lead_time=entry[7],
            purity=entry[8],
            date=entry[9],
            smiles=entry[10],
        )

    def get_metadata(
        self,
        *,
        table: str,
        id: int,
    ) -> dict:
        """Get metadata dictionary from a specific table and ID

        :param table: the table from which to get the entry
        :param id: the ID to search for (Default value = None)
        :returns: a dictionary of metadata

        """

        (payload,) = self.select_where(
            query=f"{table}_metadata", table=table, key=f"id", value=id
        )

        if payload:
            payload = json.loads(payload)

        else:
            payload = dict()

        metadata = MetaData(payload)

        metadata._db = self
        metadata._id = id
        metadata._table = table

        return metadata

    def get_target(
        self,
        *,
        id: int,
    ) -> Target:
        """Get target with specific ID

        :param id: the ID of the target to retrieve
        :returns: :class:`.Target` object

        """

        return Target(db=self, id=id, name=self.get_target_name(id=id))

    def get_target_name(
        self,
        *,
        id: int,
    ) -> str:
        """Get the name of a target with given ID

        :param id: the ID of the target to retrieve
        :returns: target name

        """

        table = "target"
        (payload,) = self.select_where(
            query=f"{table}_name", table=table, key="id", value=id
        )
        return payload

    def get_target_id(
        self,
        *,
        name: str,
    ) -> int | None:
        """Get target ID with a given name

        :param name: the protein target name
        :returns: the :class:`.Target` ID

        """

        table = "target"
        entry = self.select_id_where(table=table, key="name", value=name)

        if entry:
            return entry[0]

        return None

    def get_feature(
        self,
        *,
        id: int,
    ) -> Feature:
        """Get a protein interaction :class:`.Feature` with a given ID

        :param id: the protein interaction :class:`.Feature` ID to be retrieved
        :returns: :class:`.Feature` object

        """

        entry = self.select_all_where(table="feature", key="id", value=id)
        return Feature(*entry)

    def get_route(
        self,
        *,
        id: int,
        debug: bool = False,
    ) -> Route:
        """Fetch a :class:`.Route` object stored in the :class:`.Database`.

        :param id: the ID of the :class:`.Route` to be retrieved
        :param debug: increase verbosity for debugging, defaults to False
        :returns: :class:`.Route` object

        """

        from .cset import CompoundSet, IngredientSet
        from .rset import ReactionSet

        (product_id,) = self.select_where(
            table="route", query="route_product", key="id", value=id
        )

        if debug:
            mrich.var("product_id", product_id)

        triples = self.select_where(
            table="component",
            query="component_ref, component_type, component_amount",
            key=f"component_route IS {id} ORDER BY component_id",
            multiple=True,
        )

        reaction_ids = []
        reactant_ids = []
        reactant_amounts = []
        intermediate_ids = []
        intermediate_amounts = []

        for ref, c_type, amount in triples:
            match c_type:
                case 1:
                    reaction_ids.append(ref)
                case 2:
                    reactant_ids.append(ref)
                    reactant_amounts.append(amount)
                case 3:
                    intermediate_ids.append(ref)
                    intermediate_amounts.append(amount)
                case _:
                    raise ValueError(f"Unknown component type {c_type}")

        if debug:
            mrich.var("pairs", pairs)

        products = CompoundSet(self, [product_id])
        reactants = CompoundSet(self, reactant_ids)
        intermediates = CompoundSet(self, intermediate_ids)

        products = IngredientSet.from_compounds(compounds=products, amount=1)
        reactants = IngredientSet.from_compounds(
            compounds=reactants, amount=reactant_amounts
        )
        intermediates = IngredientSet.from_compounds(
            compounds=intermediates, amount=intermediate_amounts
        )

        reactions = ReactionSet(self, reaction_ids)

        recipe = Route(
            self,
            route_id=id,
            product=products,
            reactants=reactants,
            intermediates=intermediates,
            reactions=reactions,
        )

        if debug:
            mrich.var("recipe", recipe)

        return recipe

    def get_route_products(self) -> "CompoundSet | None":
        """Get a :class:`.CompoundSet` of all route products"""
        from .cset import CompoundSet

        records = self.execute("SELECT DISTINCT route_product FROM route").fetchall()
        if not records:
            return None
        return CompoundSet(self, [i for i, in records])

    def get_route_id_product_dict(self) -> dict[int, int]:
        """Get a dictionary mapping route ID's to their product :class:`.Compound`"""
        records = self.execute("SELECT route_id, route_product FROM route").fetchall()
        return {route_id: route_product for route_id, route_product in records}

    def get_product_id_routes_dict(self) -> dict[int, set[int]]:
        """Get a dictionary mapping route ID's to their product :class:`.Compound`"""
        records = self.execute("SELECT route_id, route_product FROM route").fetchall()

        lookup = {}

        for route_id, route_product in records:

            if route_product not in lookup:
                lookup[route_product] = set()

            lookup[route_product].add(route_id)

        return lookup

    def get_compound_id_pose_ids_dict(self, cset: "CompoundSet") -> dict[int, set]:
        """Get a dictionary mapping :class:`.Compound` ID's to their associated :class:`.Pose` ID's"""
        records = self.execute(
            f"SELECT pose_compound, pose_id FROM pose WHERE pose_compound IN {cset.str_ids}"
        ).fetchall()

        d = {}

        for comp_id, pose_id in records:
            d[comp_id] = d.get(comp_id, set())
            d[comp_id].add(pose_id)
        return d

    def get_compound_id_suppliers_dict(
        self, cset: "CompoundSet"
    ) -> dict[int, set[str]]:
        """Get a dictionary mapping :class:`.Compound` ID's to suppliers which stock it"""
        records = self.execute(
            f"SELECT quote_compound, quote_supplier FROM quote WHERE quote_compound IN {cset.str_ids}"
        ).fetchall()

        d = {}

        for comp_id, quote_supplier in records:
            d[comp_id] = d.get(comp_id, set())
            d[comp_id].add(quote_supplier)

        return d

    def get_compound_inchikey_id_dict(self, inchikeys: list[str]):
        """Get a dictionary mapping :class:`.Compound` inchikeys to their ID's"""

        inchikey_str = str(tuple(inchikeys)).replace(",)", ")")

        records = self.select_where(
            table="compound",
            multiple=True,
            query="compound_inchikey, compound_id",
            key=f"compound_inchikey IN {inchikey_str}",
        )

        return {
            compound_inchikey: compound_id for compound_inchikey, compound_id in records
        }

    def get_compound_cluster_dict(
        self,
        cset: "CompoundSet | None" = None,
        *,
        fractions: bool = False,
        max_bases: int | None = None,
        fraction_reference: "CompoundSet | None" = None,
    ) -> dict[tuple, set]:
        """Create a dictionary grouping compounds by their scaffold/base cluster.

        :param cset: :class:`.CompoundSet` subset to query, defaults to all compounds
        :param fractions: Calculate fractional populations for each cluster
        :param max_bases: Define the maximum number of compounds to use as cluster keys
        :param fraction_reference: Use cset to build the cluster map and use fraction_reference to determine the fractional populations
        :returns: A dictionary mapping a tuple of scaffold :class:`.Compound` IDs to a set of superstructure :class:`.Compound` ID's.
        """

        if fractions:
            assert cset is not None

        if (cset is not None and not fractions) or (fraction_reference is not None):
            sql = f"""
            SELECT scaffold_superstructure, scaffold_base FROM scaffold
            WHERE scaffold_superstructure IN {cset.str_ids}
            """
        else:
            sql = f"""
            SELECT scaffold_superstructure, scaffold_base FROM scaffold
            """

        records = self.execute(sql).fetchall()

        lookup = {}
        for superstructure, base in records:
            group = lookup.setdefault(superstructure, set())
            group.add(base)

        clustered = {}
        for superstructure, bases in lookup.items():
            if max_bases and len(bases) > max_bases:
                continue
            cluster = tuple(bases)
            group = clustered.setdefault(cluster, set())
            group.add(superstructure)

        if fractions:
            if fraction_reference is not None:
                cset = fraction_reference

            fractions = {}
            for cluster, members in clustered.items():
                size = len(members)
                present = sum(1 for c in members if c in cset)
                fractions[cluster] = present / size
            return fractions

        return clustered

    def get_compound_scaffold_dict(self) -> dict[int, set[int]]:
        """Get a dictionary mapping scaffold_base compound ID's to a set of their superstructure IDs"""

        records = self.select(
            table="scaffold",
            query="scaffold_base, scaffold_superstructure",
            multiple=True,
        )

        data = {}
        for base, elab in records:
            if base not in data:
                data[base] = set()
            data[base].add(elab)

        return data

    def get_compound_tag_dict(
        self,
        cset: "CompoundSet | None" = None,
    ) -> dict[int, set[str]]:
        """Get a dictionary mapping compound ID's to their tags"""

        if cset:
            raise NotImplementedError

        records = self.select(
            query="tag_name, tag_compound", table="tag", multiple=True
        )

        data = {}
        for tag_name, compound_id in records:
            if compound_id not in data:
                data[compound_id] = set()
            data[compound_id].add(tag_name)

        # null IDS
        comp_ids = self.select(table="compound", query="compound_id", multiple=True)
        comp_ids = set(q for q, in comp_ids)

        null_ids = comp_ids - set(data.keys())

        for c_id in null_ids:
            data[c_id] = set()

        return data

    def get_pose_id_interaction_ids_dict(self, pset: "PoseSet") -> dict[int, set]:
        """Get a dictionary mapping :class:`.Pose` ID's to their associated :class:`.Interaction` ID's"""
        records = self.execute(
            f"SELECT interaction_pose, interaction_id FROM interaction WHERE interaction_pose IN {pset.str_ids}"
        ).fetchall()

        d = {}

        for pose_id, interaction_id in records:
            d[pose_id] = d.get(pose_id, set())
            d[pose_id].add(interaction_id)
        return d

    def get_pose_id_interaction_tuples_dict(self, pset: "PoseSet") -> dict[int, set]:
        """Get a dictionary mapping :class:`.Pose` ID's to lists of `(interaction_type, feature_id)` tuples describing their interactions"""

        sql = f"""
        SELECT DISTINCT interaction_pose, feature_id, interaction_type FROM interaction 
        INNER JOIN feature ON interaction_feature = feature_id
        WHERE interaction_pose IN {pset.str_ids}
        """

        records = self.execute(sql).fetchall()

        ISETS = {}
        for pose_id, feature_id, interaction_type in records:
            values = ISETS.get(pose_id, set())
            values.add((interaction_type, feature_id))
            ISETS[pose_id] = values

        return ISETS

    def get_compound_id_inspiration_ids_dict(self) -> dict[int, set]:
        """Get a dictionary mapping :class:`.Compound` ID's to a set of :class:`Pose` ID's for the inspirations for the whole database"""

        sql = """
        SELECT compound_id, pose_id, inspiration_original FROM compound
        INNER JOIN scaffold ON compound_id = scaffold_base
        INNER JOIN pose ON compound_id = pose_compound
        INNER JOIN inspiration ON pose_id = inspiration_derivative
        """

        with mrich.spinner("Database.get_pose_id_interaction_ids_dict()"):
            records = self.execute(sql).fetchall()

        d = {}

        for compound_id, pose_id, inspiration_id in records:
            d[compound_id] = d.get(compound_id, set())
            d[compound_id].add(inspiration_id)

        return d

    def get_interaction(self, *, id: int, table: str = "interaction") -> "Interaction":
        """Fetch the :class:`.Interaction` object with given ID

        :param id: the ID of the Interaction to retrieve
        :returns: :class:`.Interaction` object

        """

        from .interaction import Interaction

        result = self.select_all_where(table=table, key=f"interaction_id = {id}")

        (
            id,
            feature_id,
            pose_id,
            type,
            family,
            atom_ids,
            prot_coord,
            lig_coord,
            distance,
            angle,
            energy,
        ) = result

        return Interaction(
            db=self,
            id=id,
            feature_id=feature_id,
            pose_id=pose_id,
            type=type,
            family=family,
            atom_ids=atom_ids,
            prot_coord=prot_coord,
            lig_coord=lig_coord,
            distance=distance,
            angle=angle,
            energy=energy,
            table=table,
        )

    def get_reaction_map_from_products(
        self, product_ids: list[int]
    ) -> dict[tuple[str, int], set[int]]:
        """Get a dictionary mapping (reaction_type, product_id) tuples to sets of reactant_ids"""

        str_ids = str(tuple(product_ids)).replace(",)", ")")

        records = self.execute(
            f"""
            SELECT reaction_type, reaction_product, reaction_id, reactant_compound
            FROM reaction INNER JOIN reactant
            ON reaction_id = reactant_reaction
            WHERE reaction_product IN {str_ids}
        """
        ).fetchall()

        mapping = {}
        for reaction_type, reaction_product, reaction_id, reactant_compound in records:

            key = (reaction_type, reaction_product)

            if key not in mapping:
                mapping[key] = {}

            if reaction_id not in mapping[key]:
                mapping[key][reaction_id] = set()

            mapping[key][reaction_id].add(reactant_compound)

        return mapping

    def get_possible_reaction_ids(
        self,
        *,
        compound_ids: list[int],
    ) -> list[int]:
        """Given a set of reactant :class:`.Compound` ID's, compute which :class:`.Reaction` objects are possible (all reactants present).

        :param compound_ids: the list of reactant :class:`.Compound` IDs
        :returns: a list of :class:`.Reaction` ID's that are possible with the given reactants

        """

        compound_ids_str = str(tuple(compound_ids)).replace(",)", ")")

        result = self.execute(
            f"""
            WITH possible_reactants AS 
            (
                SELECT reactant_reaction, CASE WHEN reactant_compound IN {compound_ids_str} THEN reactant_compound END AS [possible_reactant] FROM reactant
            )

            , possible_reactions AS (
                SELECT reactant_reaction, COUNT(CASE WHEN possible_reactant IS NULL THEN 1 END) AS [count_null] FROM possible_reactants
                GROUP BY reactant_reaction
            )
            
            SELECT reactant_reaction FROM possible_reactions
            WHERE count_null = 0
        """
        ).fetchall()

        return [q for q, in result]

    def get_unsolved_reaction_tree(
        self,
        *,
        product_ids: list[int],
        debug: bool = False,
    ) -> "(CompoundSet, ReactionSet)":
        """Given a set of product :class:`.Compound` IDs, recursively solve for all the reactants (:class:`.CompoundSet`) and reactions (:class:`.ReactionSet`) that could be involved in their synthesis. N.B. This evaluates all synthesis branches.

        :param product_ids: list of product :class:`.Compound` IDs
        :param debug: increase verbosity for debugging, defaults to False
        :returns: a tuple of ``(reactants, reactions)``

        """

        from .cset import CompoundSet
        from .rset import ReactionSet

        all_reactants = set()
        all_reactions = set()

        # print(product_ids)

        # for product_id in product_ids:
        #     all_reactants.add(product_id)

        for i in range(300):

            if debug:
                mrich.var("recursive depth", i + 1)

            if debug:
                mrich.var("#products", len(product_ids))

            product_ids_str = str(tuple(product_ids)).replace(",)", ")")

            reaction_ids = self.select_where(
                table="reaction",
                query="DISTINCT reaction_id",
                key=f"reaction_product in {product_ids_str}",
                multiple=True,
                none="quiet",
            )

            reaction_ids = [q for q, in reaction_ids]

            if not reaction_ids:
                break

            for reaction_id in reaction_ids:
                all_reactions.add(reaction_id)

            if debug:
                mrich.var("#reactions", len(reaction_ids))

            reaction_ids_str = str(tuple(reaction_ids)).replace(",)", ")")

            reactant_ids = self.select_where(
                table="reactant",
                query="DISTINCT reactant_compound",
                key=f"reactant_reaction in {reaction_ids_str}",
                multiple=True,
            )

            if debug:
                mrich.var("#reactants", len(reactant_ids))

            reactant_ids = [q for q, in reactant_ids]

            if not reactant_ids:
                break

            for reactant_id in reactant_ids:
                all_reactants.add(reactant_id)

            product_ids = reactant_ids

        # all intermediates
        ids = self.execute(
            "SELECT DISTINCT reaction_product FROM reaction INNER JOIN reactant ON reaction.reaction_product = reactant.reactant_compound"
        ).fetchall()
        ids = [q for q, in ids]
        intermediates = CompoundSet(self, ids)

        # remove intermediates
        cset = CompoundSet(self, all_reactants)
        all_reactants = cset - intermediates

        # reactions
        all_reactions = ReactionSet(self, all_reactions)

        if debug:
            mrich.var("#all_reactants", len(all_reactants))
            mrich.var("#all_reactions", len(all_reactions))

        return all_reactants, all_reactions

    def get_reaction_price_estimate(
        self,
        *,
        reaction: Reaction,
    ) -> float:
        """Estimate the price of a :class:`.Reaction`

        :param reaction: :class:`.Reaction` object
        :returns: price estimate

        """

        # get reactants for a given reaction

        mrich.warning("Price estimate does not account for branching!")
        reactants, _ = self.get_unsolved_reaction_tree(
            product_ids=reaction.reactant_ids
        )

        # how to make sure that there are no branching reactions?!

        # sum lowest unit price for each reactant

        (price,) = self.execute(
            f"""
        WITH unit_prices AS 
        (
            SELECT quote_compound, MIN(quote_price/quote_amount) AS unit_price FROM quote 
            WHERE quote_compound IN {reactants.str_ids}
            GROUP BY quote_compound
        )
        SELECT SUM(unit_price) FROM unit_prices
        """
        ).fetchone()

        return price

    def get_possible_reaction_product_ids(
        self,
        *,
        reaction_ids: list[int],
    ) -> list[int]:
        """Given a set of :class:`.Reaction` IDs return the :class:`.Compound` IDs of their synthesis products

        :param reaction_ids: :class:`.Reaction` IDs
        :returns: list of :class:`.Compound` IDs

        """
        reaction_ids_str = str(tuple(reaction_ids)).replace(",)", ")")
        return [
            q
            for q, in self.select_where(
                query="DISTINCT reaction_product",
                table="reaction",
                key=f"reaction_id IN {reaction_ids_str}",
                multiple=True,
            )
        ]

    def get_subsite(self, *, id) -> "Subsite":
        """Get protein subsite with a given ID

        :param ID: the subsite ID
        :returns: :class:`.Subsite` object

        """

        from .subsite import Subsite

        name, target = self.select_where(
            table="subsite",
            key="id",
            value=id,
            multiple=False,
            query="subsite_name, subsite_target",
        )

        subsite = Subsite(db=self, id=id, name=name, target_id=target)

        return subsite

    def get_subsite_tag(self, *, id) -> "SubsiteTag":
        """Get subsite_tag with a given ID

        :param ID: the subsite_tag ID
        :returns: :class:`.SubsiteTag` object

        """

        from .subsite import SubsiteTag

        subsite_id, pose_id = self.select_where(
            table="subsite_tag",
            key="id",
            value=id,
            multiple=False,
            query="subsite_tag_ref, subsite_tag_pose",
        )

        subsite_tag = SubsiteTag(db=self, id=id, subsite_id=subsite_id, pose_id=pose_id)

        return subsite_tag

    def get_subsite_id(self, *, name: str, **kwargs) -> int | None:
        """Get protein Subsite ID with a given name

        :param name: the protein Subsite name
        :returns: the Subsite ID

        """

        table = "Subsite"
        entry = self.select_id_where(table=table, key="name", value=name, **kwargs)

        if entry:
            return entry[0]

        return None

    def get_subsite_name(self, *, id: str, **kwargs) -> int | None:
        """Get protein :class:`.Subsite` name with a given ID

        :param name: the protein :class:`.Subsite` ID
        :returns: the :class:`.Subsite` ID

        """

        table = "subsite"
        entry = self.select_where(
            query="subsite_name", table=table, key="id", value=id, **kwargs
        )

        if entry:
            return entry[0]

        return None

    def get_scaffold_similarity_dict(
        self, scaffolds: "CompoundSet | None" = None
    ) -> list[dict]:

        sql = """
        SELECT scaffold_base as a, scaffold_superstructure as b, bfp_tanimoto(c.fp, d.fp) AS t
        FROM scaffold
        INNER JOIN compound_pattern_bfp AS c ON a = c.compound_id
        INNER JOIN compound_pattern_bfp AS d ON b = d.compound_id
        """

        if scaffolds:

            sql += f" WHERE a IN {scaffolds.str_ids}"

        records = self.execute(sql).fetchall()

        data = []
        for a, b, s in mrich.track(records):
            data.append(dict(base_id=a, superstructure_id=b, similarity=s))

        return data

    ### COMPOUND QUERY

    def query_substructure(
        self,
        query: str,
        *,
        fast: bool = True,
        none: str = "error",
        smarts: bool = False,
    ) -> "CompoundSet":
        """Search for compounds by substructure

        :param query: SMILES string of the substructure
        :param fast: Use pattern binary fingerprint table to improve performance (Default value = True)
        :param none: define the behaviour for no matches, any value other than ``'error'`` will silently return empty data (Default value = 'error')
        :returns: :class:`.CompoundSet` object

        """

        if smarts:
            func = "mol_from_smarts"
        else:
            func = "mol_from_smiles"

        # smiles
        if isinstance(query, str):

            if fast:
                sql = f"""
                SELECT compound.compound_id 
                FROM compound, compound_pattern_bfp AS bfp 
                WHERE compound.compound_id = bfp.compound_id 
                AND mol_is_substruct(compound.compound_mol, {func}(?))
                """

            else:
                sql = f"""
                SELECT compound_id FROM compound 
                WHERE mol_is_substruct(compound_mol, {func}(?))
                """

        else:

            raise NotImplementedError

        try:
            self.execute(sql, (query,))
        except sqlite3.OperationalError as e:
            mrich.var("sql", sql)
            raise

        result = self.cursor.fetchall()

        if not result and none == "error":
            mrich.error(f"No compounds with substructure {query}")
            return None

        from .cset import CompoundSet

        return CompoundSet(self, [i for i, in result])

    def query_similarity(
        self,
        query: str,
        threshold: float,
        return_similarity: bool = False,
        none="error",
    ) -> "CompoundSet | (CompoundSet, list[float])":
        """Search compounds by tanimoto similarity

        :param query: SMILES string
        :param threshold: similarity threshold to exceed
        :param return_similarity: return a list of similarity values together with the :class:`.CompoundSet` (Default value = False)
        :param none: define the behaviour for no matches, any value other than ``'error'`` will silently return empty data (Default value = 'error')
        :returns: :class:`.CompoundSet` and optionally a list of similarity values

        """

        from .cset import CompoundSet

        # smiles
        if isinstance(query, str):

            if return_similarity:
                sql = f"SELECT compound_id, bfp_tanimoto(mol_pattern_bfp(mol_from_smiles(?1), 2048), mol_pattern_bfp(compound.compound_mol, 2048)) as t FROM compound JOIN compound_pattern_bfp AS mfp USING(compound_id) WHERE mfp.compound_id match rdtree_tanimoto(mol_pattern_bfp(mol_from_smiles(?1), 2048), ?2) ORDER BY t DESC "
            else:
                sql = f"SELECT compound_id FROM compound_pattern_bfp AS bfp WHERE bfp.compound_id match rdtree_tanimoto(mol_pattern_bfp(mol_from_smiles(?1), 2048), ?2) "

        else:
            raise NotImplementedError

        try:
            self.execute(sql, (query, threshold))
        except sqlite3.OperationalError as e:
            mrich.var("sql", sql)
            raise

        result = self.cursor.fetchall()

        if not result and none == "error":
            mrich.error(f"No compounds with similarity >= {threshold} to {query}")
            return None

        if return_similarity:
            ids, similarities = zip(*result)
            cset = CompoundSet(self, ids)
            return cset, similarities

        ids = [r for r, in result]
        cset = CompoundSet(self, ids)

        return cset

    def query_exact(
        self,
        query: str,
        threshold: float = 0.989,
    ) -> "CompoundSet":
        """Search for exact match compounds (default similarity > 0.989)

        :param query: SMILES string
        :param threshold: similarity threshold to exceed

        """

        return self.query_similarity(query, 0.989, return_similarity=False)

    ### LOOKUPS / MAPPING

    def create_metadata_id_map(self, *, table: str, key: str) -> dict[str, int]:
        """Create a mapping between metadata[key] values to their respective parent record ID's

        :returns: dictionary mapping metadata[key] values to integer ID's

        """

        pairs = self.execute(
            f"""SELECT {table}_id, {table}_metadata FROM {table} WHERE {table}_metadata LIKE '%"{key}": "%'"""
        ).fetchall()
        from json import loads

        return dict(
            sorted(
                {loads(metadata)[key]: pose_id for pose_id, metadata in pairs}.items()
            )
        )

    ### COUNTING

    def count(
        self,
        table: str,
    ) -> int:
        """Count all entries in a table

        :param table: table to count entries from

        """

        sql = f"""SELECT COUNT(1) FROM {table}; """
        self.execute(sql)
        return self.cursor.fetchone()[0]

    def count_where(
        self,
        table: str,
        key: str,
        value=None,
    ):
        """Count all entries in a table where ``key==value``

        :param table: table to count entries from
        :param key: the key to match as ``{table}_{key} = {value}`` or the SQL string if ``value == None``
        :param value: the value to match (Default value = None)

        """
        if value is not None:
            where_str = f"{table}_{key} is {value}"
        else:
            where_str = key

        sql = f"""SELECT COUNT(1) FROM {table} WHERE {where_str};"""
        self.execute(sql)
        return self.cursor.fetchone()[0]

    ### ID SELECTION

    def min_id(
        self,
        table: str,
    ) -> int:
        """Get the minimal entry ID from a given table

        :param table: the database table to query
        :returns: the smallest entry ID

        """

        (id,) = self.select(table=table, query=f"MIN({table}_id)")
        return id

    def max_id(
        self,
        table: str,
    ) -> int:
        """Get the maximal entry ID from a given table

        :param table: the database table to query
        :returns: the largest entry ID

        """
        (id,) = self.select(table=table, query=f"MAX({table}_id)")
        return id

    def slice_ids(
        self,
        *,
        table: str,
        start: int | None,
        stop: int | None,
        step: int = 1,
        name: bool = False,
    ) -> list[int]:
        """Retrieve ID's matching a slice

        :param table: the database table to query
        :param start: return IDs equal to or larger than this value
        :param stop: return IDs smaller than this value
        :param step: return IDs in increments of this value (Default value = 1)
        :returns: matching IDs

        """

        min_id = self.min_id(table)
        max_id = self.max_id(table)

        start = start or min_id
        stop = stop or max_id + 1
        step = step or 1

        if not (start >= 0 and start <= max_id):
            raise IndexError(
                f"Slice {start=} outside of DB {table}_id range ({min_id}, {max_id})"
            )

        if not (stop >= 0 and stop <= max_id + 1):
            raise IndexError(
                f"Slice {stop=} outside of DB {table}_id range ({min_id}, {max_id})"
            )

        if step != 1:
            raise NotImplementedError(f"Slice {step=} not supported")

        ids = self.select_where(
            table=table,
            query=f"{table}_id",
            key=f"{table}_id >= {start} AND {table}_id < {stop}",
            multiple=True,
        )
        ids = [q for q, in ids]

        if name:
            return ids, f"{table}s[{start}:{stop}]"
        else:
            return ids

    ### PRUNING

    def prune_reactions(
        self,
        reactions: "ReactionSet",
    ) -> list[Reaction]:
        """Remove duplicate reactions

        :param reactions: :class:`.ReactionSet`
        :returns: list of pruned :class:`.Reaction` objects

        """

        pruned = []
        del_list = []

        for i, reaction in enumerate(reactions):

            matches = [r for r in pruned if r == reaction]

            if not matches:
                pruned.append(reaction)

            else:
                del_list.append(reaction)

        for reaction in del_list:
            mrich.warning(f"Deleted duplicate {reaction=}")
            self.delete_where("reaction", "id", reaction.id)

        return pruned

    def remove_metadata_list_item(
        self,
        *,
        table: str,
        key: str,
        value,
        remove_empty: bool = True,
    ) -> None:
        """Remove a specific item from list-like values associated with a given key from all metadata entries in a given table

        :param table: the database table to query
        :param key: the :class:`.Metadata` key to match
        :param value: the value to remove from the list
        :param remove_empty: remove the key from the metadata if the list is empty (Default value = True)

        """

        # get id's with specific metadata key and value
        value_str = json.dumps(value)
        result = self.select_where(
            query=f"{table}_id, {table}_metadata",
            table=table,
            key=f"{table}_metadata LIKE '%\"export\": [%{value_str}%]%'",
            multiple=True,
            none="quiet",
        )

        # loop over all matches
        for id, metadata_str in result:

            # read the metadata
            metadata = json.loads(metadata_str)

            # modify the metadata
            index = metadata[key].index(value)
            metadata[key].pop(index)

            if remove_empty and not metadata[key]:
                del metadata[key]

            # update the database
            metadata_str = json.dumps(metadata)
            self.update(
                table=table,
                id=id,
                key=f"{table}_metadata",
                value=metadata_str,
                commit=False,
            )

        # only runs if non-zero matches
        else:
            # commit the changes
            self.commit()

    ### TABLE INFO

    def print_table(
        self,
        table: str,
    ) -> None:
        """Print a table's entries

        :param table: the table to print

        """

        # mrich.print(self.cursor.fetchall())

        from rich.table import Table

        tab = Table()

        for col in self.column_names(table):
            tab.add_column(col.removeprefix(table).removeprefix("_"))

        self.execute(f"SELECT * FROM {table}")
        for record in self.cursor.fetchall():
            record = [str(v) for v in record]
            tab.add_row(*record)

        mrich.print(tab)

    def table_info(
        self,
        table: str,
    ) -> list[tuple]:
        """Print a table's schema

        :param table: the table to print

        """

        self.execute(f"PRAGMA table_info({table})")
        return self.cursor.fetchall()

    def column_names(self, table: str) -> list[str]:
        """Get the column names of the given table"""
        table_info = self.table_info(table)
        return [i[1] for i in table_info]

    ### DUNDERS

    def __str__(self):
        """Unformatted string representation"""
        return f"Database @ {self.path.resolve()}"

    def __repr__(self):
        """ANSI Formatted string representation"""
        return f"{mcol.bold}{mcol.underline}{self}{mcol.clear}"

    def __rich__(self) -> str:
        """Representation for mrich"""
        return f"[bold underline]{self}"


class LegacyDatabaseError(Exception): ...<|MERGE_RESOLUTION|>--- conflicted
+++ resolved
@@ -2246,7 +2246,6 @@
                 "Found", diff, "new substructure-superstructure relationships"
             )
 
-<<<<<<< HEAD
     def reinitialise_molecules(self):
         """In the case where the Mol binaries in a database are throwing unpickling errors, run this to reinitialise them all from their smiles."""
 
@@ -2261,7 +2260,7 @@
             self.execute(sql)
 
         mrich.success("compound_mol records updated")
-=======
+
     def register_compounds(
         self,
         *,
@@ -2467,7 +2466,6 @@
         )
 
         return murcko_data, generic_data
->>>>>>> 36780826
 
     ### GETTERS
 
