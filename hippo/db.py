--- conflicted
+++ resolved
@@ -2405,11 +2405,7 @@
         records = self.execute("SELECT route_id, route_product FROM route").fetchall()
         return {route_id: route_product for route_id, route_product in records}
 
-<<<<<<< HEAD
-    def get_compound_id_pose_ids_dict(self, cset: "CompoundSet") -> dict[int, int]:
-=======
     def get_compound_id_pose_ids_dict(self, cset: "CompoundSet") -> dict[int, set]:
->>>>>>> ffff3c74
         """Get a dictionary mapping :class:`.Compound` ID's to their associated :class:`.Pose` ID's"""
         records = self.execute(
             f"SELECT pose_compound, pose_id FROM pose WHERE pose_compound IN {cset.str_ids}"
@@ -2418,11 +2414,6 @@
         d = {}
 
         for comp_id, pose_id in records:
-<<<<<<< HEAD
-            s = d.get(comp_id, set())
-            s.add(pose_id)
-
-=======
             d[comp_id] = d.get(comp_id, set())
             d[comp_id].add(pose_id)
         return d
@@ -2438,7 +2429,6 @@
         for pose_id, interaction_id in records:
             d[pose_id] = d.get(pose_id, set())
             d[pose_id].add(interaction_id)
->>>>>>> ffff3c74
         return d
 
     def get_interaction(self, *, id: int, table: str = "interaction") -> "Interaction":
