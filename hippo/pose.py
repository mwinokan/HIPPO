--- conflicted
+++ resolved
@@ -560,10 +560,7 @@
                     "_hippo.pdb", ".pdb"
                 ).replace(".pdb", "_ligand.sdf")
                 if not mol_path.exists():
-<<<<<<< HEAD
-=======
                     mrich.error("Could not find ligand mol/sdf:", mol_path)
->>>>>>> 248c0324
                     return None
             return mol_path
         elif path.name.endswith(".mol"):
