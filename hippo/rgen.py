from .recipe import Recipe
from .cset import CompoundSet, IngredientSet

from tqdm import tqdm

from pathlib import Path
import json

from .tools import dt_hash

import logging

logger = logging.getLogger("HIPPO")


class RandomRecipeGenerator:
    """ """

    """Class to create randomly sampled Recipe from a HIPPO Database"""

    def __init__(
        self,
        db,
        *,
        max_lead_time=None,
        # max_reactions = None,
        suppliers: list | None = None,
        start_with: Recipe | CompoundSet | IngredientSet = None,
    ):

        logger.debug("RandomRecipeGenerator.__init__()")

        # Static parameters
        self._db_path = db.path
        self._max_lead_time = max_lead_time
        self._suppliers = suppliers
        self._starting_recipe = start_with

        logger.var("database", self.db_path)
        logger.var("max_lead_time", self.max_lead_time)
        logger.var("suppliers", self.suppliers)

        # Database set up
        self._db = db

        # JSON I/O set up
        self._data_path = Path(str(self.db_path).replace(".sqlite", "_rgen.json"))
        if self.data_path.exists():
            logger.warning(f"Will overwrite existing rgen data file: {self.data_path}")

        # Recipe I/O set up
        path = Path(str(self.db_path).replace(".sqlite", "_recipes"))
        logger.writing(f"{path}/")
        path.mkdir(exist_ok=True)
        self._recipe_dir = path

        # Route pool
        logger.debug("Solving route pool...")
        self._route_pool = self.get_route_pool()

        # dump data
        self.dump_data()

    ### FACTORIES

    @classmethod
    def from_json(cls, db, path):
        """Construct the RandomRecipeGenerator from a JSON file

        :param db:
        :param path:

        """

        data = json.load(open(path, "rt"))

        self = cls.__new__(cls)

        self._db_path = Path(data["db_path"])
        self._recipe_dir = Path(data["recipe_dir"])
        self._max_lead_time = data["max_lead_time"]
        self._suppliers = data["suppliers"]

        self._starting_recipe = Recipe.from_json(
            db=db, path=None, data=data["starting_recipe"]
        )

        logger.var("database", self.db_path)
        logger.var("max_lead_time", self.max_lead_time)
        logger.var("suppliers", self.suppliers)

        self._db = db

        # JSON I/O set up
        self._data_path = Path(path)

        # Route pool
        from .recipe import RouteSet

        self._route_pool = RouteSet.from_json(path=None, data=data["route_pool"], db=db)

        return self

    ### PROPERTIES

    @property
    def starting_recipe(self):
        """Get the starting recipe used in all generations"""
        return self._starting_recipe

    @property
    def db(self) -> "Database":
        """Get the linked HIPPO Database object"""
        return self._db

    @property
    def db_path(self) -> str:
        """Get the path of the linked Database"""
        return self._db_path

    @property
    def suppliers_str(self) -> str:
        """SQL formatted tuple of suppliers"""
        return str(tuple(self.suppliers)).replace(",)", ")")

    @property
    def suppliers(self) -> list[str]:
        """List of suppliers"""
        return self._suppliers

    @property
    def max_lead_time(self) -> float:
        """Maximum lead-time constraint"""
        return self._max_lead_time

    @property
    def route_pool(self):
        """Get the RouteSet of all product reaction routes considered by this generator"""
        return self._route_pool

    @property
    def data_path(self):
        """File path for the JSON data export"""
        return self._data_path

    @property
    def recipe_dir(self):
        """File path for the JSON recipe export"""
        return self._recipe_dir

    ### POOL METHODS

    def get_route_pool(self, mini_test=False):
        """Construct the pool of routes that will be randomly sampled from

        :param mini_test:  (Default value = False)

        """

        """
			Explainer for SQL query:

			- get table of quoted compounds with a count of the valid suppliers
			- join routes, components, and the new table together and grouped by route count the unavailable reactants
			- return route ids where no reactants are unavailable

		"""

        assert self.suppliers_str
        if self.max_lead_time:
            raise NotImplementedError

        ### EXCLUDE PRODUCTS OF ROUTES IN STARTING RECIPE!!!

        route_ids = self.db.execute(
            f"""
		WITH possible_reactants AS (
			SELECT quote_compound, COUNT(CASE WHEN quote_supplier IN {self.suppliers_str} THEN 1 END) AS [count_valid] FROM quote
			GROUP BY quote_compound
		),

		route_reactants AS (
			SELECT route_id, route_product, COUNT(CASE WHEN count_valid = 0 THEN 1 END) AS [count_unavailable] FROM route
			INNER JOIN component ON component_route = route_id
			LEFT JOIN possible_reactants ON quote_compound = component_ref
			WHERE component_type = 2
			GROUP BY route_id
		)

		SELECT route_id FROM route_reactants
		WHERE count_unavailable = 0 AND route_product NOT IN {self.starting_recipe.products.str_compound_ids}
		"""
        ).fetchall()

        if mini_test:
            route_ids = route_ids[:100]

        routes = [self.db.get_route(id=route_id) for route_id, in tqdm(route_ids)]

        from .recipe import RouteSet

        return RouteSet(self.db, routes)

    ### FILE I/O METHODS

    def dump_data(self):
        """ """

        data = {}

        data["db_path"] = str(self.db_path.resolve())
        data["recipe_dir"] = str(self.recipe_dir.resolve())
        data["max_lead_time"] = self.max_lead_time
        data["suppliers"] = self.suppliers
        data["starting_recipe"] = self.starting_recipe.get_dict(serialise_price=True)
        data["route_pool"] = self.route_pool.get_dict()

        logger.writing(self.data_path)
        json.dump(data, open(self.data_path, "wt"), indent=4)

    def generate(
        self,
        budget: float = 10000,
        currency: str = "EUR",
        max_products=1000,
        max_reactions=1000,
        debug=True,
        max_iter=None,
        shuffle=True,
    ):
        """

        :param budget: float:  (Default value = 10000)
        :param currency: str:  (Default value = 'EUR')
        :param max_products:  (Default value = 1000)
        :param max_reactions:  (Default value = 1000)
        :param debug:  (Default value = True)
        :param max_iter:  (Default value = None)
        :param # pick_inner_cheapest:  (Default value = True)
        :param # add_size:  (Default value = 1)
        :param shuffle:  (Default value = True)

        """

        # construct filename

        out_file = self.recipe_dir / f"Recipe_{dt_hash()}.json"

        from .price import Price

        if not max_iter:
            max_iter = max_products + max_reactions

        budget = Price(budget, currency)

        recipe = self.starting_recipe.copy()

        recipe.reactants._supplier = self.suppliers

        # get the RouteSet
        pool = self.route_pool.copy()

        if shuffle:
            logger.debug("Shuffling Route pool")
            pool.shuffle()

        logger.var("route pool", len(pool))
        logger.var("max_iter", max_iter)

        pbar = tqdm()

        for i in range(max_iter):

            if debug:
                logger.title(f"Iteration {i}")

            price = recipe.price
            pbar.set_postfix(dict(price=str(price)))

            if debug:
                logger.var("price", price)

            # pop a route
            candidate_route = pool.pop()

            if debug:
                logger.var("candidate_route", candidate_route)
            if debug:
                logger.var("candidate_route.reactants", candidate_route.reactants.ids)

            # add the route to the recipe
            if debug:
                logger.var("#recipe.reactants", len(recipe.reactants))
            recipe += candidate_route
            if debug:
                logger.var("#recipe.reactants", len(recipe.reactants))

            # calculate the new price
            new_price = recipe.price

            if debug:
                logger.var("new price", new_price)

            # Break if product pool depleted
            if not len(pool):
                pbar.update(1)
                logger.info("Product pool depleted")
                pbar.close()
                break

            # check breaking conditions
            if new_price > budget:
                pbar.update(1)
                recipe = old_recipe.copy()
                continue

            if len(recipe.reactions) > max_reactions:
                pbar.close()
                logger.info("Max #reactions exceeded")
                # recipe = old_recipe.copy()
                break

            if len(recipe.products) > max_products:
                pbar.close()
                logger.info("Max #products exceeded")
                # recipe = old_recipe.copy()
                break

            # accept change
            old_recipe = recipe.copy()

            pbar.update(1)
            # pbar.set_postfix(dict(price=str(price)))

        else:
            logger.warning("Max #iterations reached")
            pbar.close()

        ### recalculate the products to see if any extra can be had for free?

        logger.success(f"Completed after {i} iterations")

        logger.writing(out_file)

<<<<<<< HEAD
		#write the Recipe JSON
		recipe.write_json(out_file)
=======
        raise NotImplementedError("Need to write the Recipe...")

        return recipe
>>>>>>> d1c6b749

    ### DUNDERS

    def __call__(self, *args, **kwargs):
        return self.generate(*args, **kwargs)<|MERGE_RESOLUTION|>--- conflicted
+++ resolved
@@ -340,16 +340,10 @@
 
         logger.success(f"Completed after {i} iterations")
 
-        logger.writing(out_file)
-
-<<<<<<< HEAD
-		#write the Recipe JSON
-		recipe.write_json(out_file)
-=======
-        raise NotImplementedError("Need to write the Recipe...")
+        #write the Recipe JSON
+        recipe.write_json(out_file)
 
         return recipe
->>>>>>> d1c6b749
 
     ### DUNDERS
 
