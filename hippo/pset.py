from .db import Database
from .pose import Pose
from .cset import IngredientSet

import mcol

from typing import Callable

import os

import mrich


class PoseTable:
    """Class representing all :class:`.Pose` objects in the 'pose' table of the :class:`.Database`.

    .. attention::

            :class:`.PoseTable` objects should not be created directly. Instead use the :meth:`.HIPPO.poses` property. See :doc:`getting_started` and :doc:`insert_elaborations`.

    Use as an iterable
    ==================

    Iterate through :class:`.Pose` objects in the table:

    ::

            for pose in animal.poses:
                ...


    Selecting poses in the table
    ============================

    The :class:`.PoseTable` can be indexed with :class:`.Pose` IDs, names, aliases, or list/sets/tuples/slices thereof:

    ::

            ptable = animal.poses

            # indexing individual compounds
            pose = ptable[13]                            # using the ID
            pose = ptable["BSYNRYMUTXBXSQ-UHFFFAOYSA-N"] # using the InChIKey
            pose = ptable["Ax0310a"]                     # using the alias

            # getting a subset of compounds
            pset = ptable[13,15,18]      # using IDs (tuple)
            pset = ptable[[13,15,18]]    # using IDs (list)
            pset = ptable[set(13,15,18)] # using IDs (set)
            pset = ptable[13:18]         # using a slice

    Tags and target IDs can also be used to filter:

    ::

            pset = animal.poses(tag='hits') # select compounds tagged with 'hits'
            pset = animal.poses(target=1)   # select poses from the first target

    """

    _table = "pose"
    _name = "all poses"

    def __init__(
        self,
        db: Database,
    ) -> None:

        self._db = db

    ### FACTORIES

    ### PROPERTIES

    @property
    def db(self) -> Database:
        """Returns the associated :class:`.Database`"""
        return self._db

    @property
    def table(self) -> str:
        """Returns the name of the :class:`.Database` table"""
        return self._table

    @property
    def name(self) -> str | None:
        """Returns the name of set"""
        return self._name

    @property
    def names(self) -> list[str]:
        """Returns the aliases of child poses"""
        return [p.name for p in self]

    @property
    def aliases(self) -> list[str]:
        """Returns the aliases of child poses"""
        result = self.db.select(table=self.table, query="pose_alias", multiple=True)
        return [q for q, in result]

    @property
    def inchikeys(self) -> list[str]:
        """Returns the inchikeys of child poses"""
        result = self.db.select(table=self.table, query="pose_inchikey", multiple=True)
        return [q for q, in result]

    @property
    def ids(self) -> list[int]:
        """Returns the IDs of child poses"""
        result = self.db.select(table=self.table, query="pose_id", multiple=True)
        return [q for q, in result]

    @property
    def tags(self) -> set[str]:
        """Returns the set of unique tags present in this pose set"""
        values = self.db.select_where(
            table="tag",
            query="DISTINCT tag_name",
            key="tag_pose IS NOT NULL",
            multiple=True,
        )
        return set(v for v, in values)

    @property
    def id_name_dict(self) -> dict[int, str]:
        """Return a dictionary mapping pose ID's to their name"""

        records = self.db.select(
            table=self.table, query="pose_id, pose_inchikey, pose_alias", multiple=True
        )

        lookup = {}
        for i, inchikey, alias in records:
            if alias:
                lookup[i] = alias
            else:
                lookup[i] = inchikey

        return lookup

    ### METHODS

    def get_by_tag(
        self,
        tag: str,
        inverse: bool = False,
    ) -> "PoseSet":
        """Get all child poses with a certain tag

        :param tag: tag to search for
        :param inverse: invert the selection
        :returns: a :class:`.PoseSet` of the subset

        """

        if not inverse:

            values = self.db.select_where(
                query="tag_pose", table="tag", key="name", value=tag, multiple=True
            )

        else:

            values = self.db.select_where(
                query="tag_pose", table="tag", key="name", value=tag, multiple=True
            )

            if not values:
                return self

            ids = [v for v, in values if v]

            values = self.db.select_where(
                query="pose_id",
                table="pose",
                key=f"pose_id NOT IN {self.str_ids}",
                multiple=True,
            )

        if not values:
            return None

        ids = [v for v, in values if v]

        pset = self[ids]

        if inverse:
            pset._name = f'poses not tagged "{tag}"'
        else:
            pset._name = f'poses tagged "{tag}"'
        return pset

    def get_by_target(
        self,
        *,
        id: int,
    ) -> "PoseSet":
        """Get all child poses with a certain :class:`.Target` ID:

        :param id: :class:`.Target` ID
        :returns: a :class:`.PoseSet` of the subset

        """
        assert isinstance(id, int)
        values = self.db.select_where(
            query="pose_id", table="pose", key="target", value=id, multiple=True
        )
        ids = [v for v, in values if v]

        target = self.db.get_target(id=id)

        pset = self[ids]
        pset._name = f'poses for "{target}"'
        return pset

    def get_by_smiles(self, smiles: str) -> "Pose | PoseSet | None":
        """Get a member pose by it's smiles"""

        from .tools import inchikey_from_smiles, sanitise_smiles, SanitisationError

        try:
            flat_smiles = sanitise_smiles(smiles, sanitisation_failed="error")
        except SanitisationError as e:
            mrich.error(f"Could not sanitise {smiles=}")
            mrich.error(str(e))
            return None
        except AssertionError:
            mrich.error(f"Could not sanitise {smiles=}")
            return None
            return c

        # get the compound

        flat_inchikey = inchikey_from_smiles(flat_smiles)

        comp_id = self.db.select_id_where(
            table="compound", key="inchikey", value=flat_inchikey
        )

        if not comp_id:
            return None

        (comp_id,) = comp_id

        # get the poses

        pose_ids = self.db.select_id_where(
            table="pose", key="compound", value=comp_id, multiple=True
        )

        if not pose_ids:
            return None

        pose_ids = [i for i, in pose_ids]
        pset = self[pose_ids]

        # identify the pose

        inchikey = inchikey_from_smiles(smiles)

        matches = set()
        for pose in pset:
            if pose.inchikey == inchikey:
                matches.add(pose.id)
        matches = list(matches)

        if not matches:
            mrich.error(f"Did not find pose matching stereochemistry (C{comp_id})")
            return None

        if len(matches) == 1:
            return self[matches[0]]

        return self[matches]

    def get_by_subsite(
        self,
        *,
        id: int,
    ) -> "PoseSet":
        """Get all child poses with a certain :class:`.Subsite` ID:

        :param id: :class:`.Subsite` ID
        :returns: a :class:`.PoseSet` of the subset

        """
        assert isinstance(id, int)
        values = self.db.select_where(
            query="subsite_tag_pose",
            table="subsite_tag",
            key="ref",
            value=id,
            multiple=True,
        )
        ids = [v for v, in values if v]

        subsite = self.db.get_subsite_name(id=id)

        pset = self[ids]
        pset._name = f'poses in "{subsite}"'
        return pset

    def get_by_metadata(
        self,
        key: str,
        value: str | None = None,
    ) -> "PoseSet":
        """Get all child poses by their metadata. If no value is passed, then simply containing the key in the metadata dictionary is sufficient

        :param key: metadata key to match
        :param value: metadata value to match, if ``None`` any pose with the key present will be returned (Default value = None)
        :returns: a :class:`.PoseSet` of the subset

        """
        results = self.db.select(
            query="pose_id, pose_metadata", table="pose", multiple=True
        )
        if value is None:
            ids = [i for i, d in results if d and f'"{key}":' in d]
            name = f"poses with {key} in metadata"
        else:
            if isinstance(value, str):
                value = f'"{value}"'
            ids = [i for i, d in results if d and f'"{key}": {value}' in d]
            name = f"poses with metadata[{key}] == {value}"

        pset = self[ids]
        pset._name = name
        return pset

    def draw(
        self,
        max_draw: int = 100,
    ) -> None:
        """Render the poses

        :param max_draw: show a warning if trying to draw more than this number of poses (Default value = 100)

        """
        if len(self) <= max_draw:
            self[:].draw()
        else:
            mrich.warning(
                f"Too many poses: {len(self)} > {max_draw=}. Increase max_draw or use animal.poses[:].draw()"
            )

    def summary(self) -> None:
        """Print a summary of this pose set"""
        mrich.header("PoseTable()")
        mrich.var("#poses", len(self))
        mrich.var("tags", self.tags)

    def interactive(self) -> None:
        """Interactive widget to navigate poses in the table

        .. attention::

                This method instantiates a :class:`.PoseSet` containing all poses, it is recommended to instead select a subset for display. This method is only intended for use within a Jupyter Notebook.

        """

        self[self.ids].interactive()

    ### DUNDERS

    def __call__(
        self,
        *,
        tag: str | None = None,
        target: int | None = None,
        subsite: int | None = None,
        smiles: str | None = None,
    ) -> "PoseSet":
        """Filter poses by a given tag, subsite ID, or target ID. See :meth:`.PoseTable.get_by_tag`, :meth:`.PoseTable.get_by_target`, amd :meth:`.PoseTable.get_by_subsite`"""

        if tag:
            return self.get_by_tag(tag)
        elif target:
            return self.get_by_target(id=target)
        elif subsite:
            return self.get_by_subsite(id=subsite)
        elif smiles:
            return self.get_by_smiles(smiles=smiles)
        else:
            raise NotImplementedError

    def __getitem__(
        self,
        key: int | str | tuple | list | set | slice,
    ) -> Pose:
        """Get a member :class:`.Pose` object or subset :class:`.PoseSet` thereof.

        :param key: Can be an integer ID, negative integer index, alias or inchikey string, list/set/tuple of IDs, or slice of IDs

        """

        match key:

            case int():
                if key == 0:
                    return self.__getitem__(key=1)

                if key < 0:
                    key = len(self) + 1 + key
                    return self.__getitem__(key=key)

                else:
                    return self.db.get_pose(id=key)

            case str():
                pose = self.db.get_pose(alias=key)
                if not pose:
                    pose = self.db.get_pose(inchikey=key)
                return pose

            case key if isinstance(key, list) or isinstance(key, tuple) or isinstance(
                key, set
            ):

                indices = []
                for i in key:
                    if isinstance(i, int):
                        index = i
                    elif isinstance(i, str):
                        index = self.db.get_pose_id(alias=i)
                        if not index:
                            index = self.db.get_pose_id(inchikey=i)
                    else:
                        raise NotImplementedError

                    assert index
                    indices.append(index)

                return PoseSet(self.db, indices)

            case slice():
                ids, name = self.db.slice_ids(
                    table=self.table,
                    start=key.start,
                    stop=key.stop,
                    step=key.step,
                    name=True,
                )
                pset = self[ids]
                pset._name = name
                return pset

            case _:
                mrich.error(
                    f"Unsupported type for PoseTable.__getitem__(): {type(key)}"
                )

        return None

    def __str__(self):
        """Unformatted string representation"""
        if self.name:
            s = f"{self.name}: "
        else:
            s = ""

        s += "{" f"P × {len(self)}" "}"

        return s

    def __repr__(self) -> str:
        """ANSI Formatted string representation"""
        return f"{mcol.bold}{mcol.underline}{self}{mcol.unbold}{mcol.ununderline}"

    def __rich__(self) -> str:
        """Rich Formatted string representation"""
        return f"[bold underline]{self}"

    def __len__(self) -> int:
        """Total number of compounds"""
        return self.db.count(self.table)

    def __iter__(self):
        """Iterate through all compounds"""
        return iter(self[i + 1] for i in range(len(self)))


class PoseSet:
    """Object representing a subset of the 'pose' table in the :class:`.Database`.

    .. attention::

            :class:`.PoseSet` objects should not be created directly. Instead use the :meth:`.HIPPO.poses` property. See :doc:`getting_started` and :doc:`insert_elaborations`.

    Use as an iterable
    ==================

    Iterate through :class:`.Pose` objects in the set:

    ::

            pset = animal.poses[:100]

            for pose in pset:
                    ...

    Check membership
    ================

    To determine if a :class:`.Pose` is present in the set:

    ::

            is_member = pose in cset

    Selecting compounds in the set
    ==============================

    The :class:`.PoseSet` can be indexed like standard Python lists by their indices

    ::

            pset = animal.poses[1:100]

            # indexing individual compounds
            pose = pset[0]  # get the first pose
            pose = pset[1]  # get the second pose
            pose = pset[-1] # get the last pose

            # getting a subset of compounds using a slice
            pset2 = pset[13:18] # using a slice

    """

    _table = "pose"

    def __init__(
        self,
        db: Database,
        indices: list = None,
        *,
        sort: bool = True,
        name: str | None = None,
    ) -> None:

        self._db = db

        indices = indices or []

        if not isinstance(indices, list):
            indices = list(indices)

        assert all(isinstance(i, int) for i in indices)

        if sort:
            self._indices = sorted(list(set(indices)))
        else:

            # remove duplicates but keep order
            self._indices = dict()
            for i in indices:
                if i not in self._indices:
                    self._indices[i] = i
            self._indices = list(self._indices.keys())

        self._interactions = None

        self._name = name

    ### PROPERTIES

    @property
    def db(self) -> "Database":
        """Returns the associated :class:`.Database`"""
        return self._db

    @property
    def table(self) -> str:
        """Returns the name of the :class:`.Database` table"""
        return self._table

    @property
    def indices(self) -> list[int]:
        """Returns the ids of poses in this set"""
        return self._indices

    @property
    def ids(self) -> list[int]:
        """Returns the ids of poses in this set"""
        return self._indices

    @property
    def name(self) -> str | None:
        """Returns the name of set"""
        return self._name

    @property
    def names(self) -> list[str]:
        """Returns the aliases of poses in this set"""
        return [p.name for p in self]

    @property
    def aliases(self) -> list[str]:
        """Returns the aliases of child poses"""
        return [
            self.db.select_where(
                table=self.table, query="pose_alias", key="id", value=i, multiple=False
            )[0]
            for i in self.indices
        ]

    @property
    def inchikeys(self) -> list[str]:
        """Returns the inchikeys of child poses"""
        return [
            self.db.select_where(
                table=self.table,
                query="pose_inchikey",
                key="id",
                value=i,
                multiple=False,
            )[0]
            for i in self.indices
        ]

    @property
    def id_name_dict(self) -> dict:
        """Return a dictionary mapping pose ID's to their name"""

        records = self.db.select_where(
            table=self.table,
            query="pose_id, pose_inchikey, pose_alias",
            key=f"pose_id IN {self.str_ids}",
            multiple=True,
        )

        lookup = {}
        for i, inchikey, alias in records:
            if alias:
                lookup[i] = alias
            else:
                lookup[i] = inchikey

        return lookup

    @property
    def smiles(self) -> list[str]:
        """Returns the smiles of poses in this set"""
        pairs = self.db.select_where(
            table=self.table,
            query="pose_id, pose_smiles",
            key=f"pose_id IN {self.str_ids}",
            multiple=True,
        )

        results = []
        for pose_id, smiles in pairs:
            if smiles is None:
                pose = self.db.get_pose(id=pose_id)
                smiles = pose.smiles

            results.append(smiles)

        return results

    @property
    def tags(self) -> set[str]:
        """Returns the set of unique tags present in this pose set"""
        values = self.db.select_where(
            table="tag",
            query="DISTINCT tag_name",
            key=f"tag_pose in {self.str_ids}",
            multiple=True,
        )
        return set(v for v, in values)

    @property
    def compounds(self) -> "CompoundSet":
        """Get the compounds associated to this set of poses"""
        from .cset import CompoundSet

        ids = self.db.select_where(
            table="pose",
            query="DISTINCT pose_compound",
            key=f"pose_id in {self.str_ids}",
            multiple=True,
        )
        ids = [v for v, in ids]
        return CompoundSet(self.db, ids)

    @property
    def mols(self) -> "list[rdkit.Chem.mol]":
        """Get the rdkit Molecules contained in this set"""
        return [p.mol for p in self]

    @property
    def num_compounds(self) -> int:
        """Count the compounds associated to this set of poses"""
        return len(self.compounds)

    @property
    def df(self) -> "pandas.DataFrame":
        """Get a DataFrame of the poses in this set"""
        return self.get_df(mol=True)

    @property
    def reference_ids(self) -> set[int]:
        """Return a set of :class:`.Pose` ID's of the all the distinct references in this :class:`.PoseSet`"""
        values = self.db.select_where(
            table="pose",
            query="DISTINCT pose_reference",
            key=f"pose_reference IS NOT NULL and pose_id in {self.str_ids}",
            value=None,
            multiple=True,
        )
        return set(v for v, in values)

    @property
    def inspiration_sets(self) -> list[set[int]]:
        """Return a list of unique sets of inspiration :class:`.Pose` IDs"""

        sql = f"""
        SELECT inspiration_derivative, inspiration_original FROM inspiration
        WHERE inspiration_derivative IN {self.str_ids}
        """

        pairs = self.db.execute(sql).fetchall()

        data = {}
        for derivative, original in pairs:
            if derivative not in data:
                data[derivative] = set()
            data[derivative].add(original)

        data = {k: tuple(sorted(list(v))) for k, v in data.items()}

        unique = set(data.values())

        return unique

    @property
    def num_inspiration_sets(self) -> int:
        """Return the number of unique sets of inspirations"""
        return len(self.inspiration_sets)

    @property
    def num_inspirations(self) -> int:
        """Return the number of unique inspirations for poses in this set"""
        (count,) = self.db.select_where(
            table="inspiration",
            query="COUNT(DISTINCT inspiration_original)",
            key=f"inspiration_derivative IN {self.str_ids}",
        )

        return count

    @property
    def inspirations(self) -> int:
        """Return the number of unique inspirations for poses in this set"""
        records = self.db.select_where(
            table="inspiration",
            query="DISTINCT inspiration_original",
            key=f"inspiration_derivative IN {self.str_ids}",
            multiple=True,
        )

        if not records:
            return None

        return PoseSet(self.db, [i for i, in records])

    @property
    def str_ids(self) -> str:
        """Return an SQL formatted tuple string of the :class:`.Compound` IDs"""
        return str(tuple(self.ids)).replace(",)", ")")

    @property
    def targets(self) -> "list[Target]":
        """Returns the :class:`.Target` objects of poses in this set"""
        return [self.db.get_target(id=q) for q in self.target_ids]

    @property
    def target_names(self) -> list[str]:
        """Returns the :class:`.Target` objects of poses in this set"""
        return [self.db.get_target_name(id=q) for q in self.target_ids]

    @property
    def target_ids(self) -> list[int]:
        """Returns the :class:`.Target` objects ID's of poses in this set"""
        result = self.db.select_where(
            table=self.table,
            query="DISTINCT pose_target",
            key=f"pose_id in {self.str_ids}",
            multiple=True,
        )
        return [q for q, in result]

    @property
    def best_placed_pose(self) -> Pose:
        """Returns the pose with the best distance_score in this subset"""
        return self.db.get_pose(id=self.best_placed_pose_id)

    @property
    def best_placed_pose_id(self) -> int:
        """ """
        query = f"pose_id, MIN(pose_distance_score)"
        query = self.db.select_where(
            table="pose", query=query, key=f"pose_id in {self.str_ids}", multiple=False
        )
        return query[0]

    @property
    def interactions(self) -> "InteractionSet":
        """Get a :class:`.InteractionSet` for this :class:`.Pose`"""
        if not self._interactions:
            from .iset import InteractionSet

            self._interactions = InteractionSet.from_pose(self)
        return self._interactions

    @property
    def num_fingerprinted(self) -> int:
        """Count the number of fingerprinted poses in this set"""
        return self.db.count_where(
            table="pose", key=f"pose_id IN {self.str_ids} AND pose_fingerprint = 1"
        )

    @property
    def fraction_fingerprinted(self) -> float:
        """Return the fraction of fingerprinted poses in this set"""
        return self.num_fingerprinted / len(self)

    @property
    def num_subsites(self) -> int:
        """Count the number of subsites that poses in this set come into contact with"""
        (count,) = self.db.select_where(
            query="COUNT(DISTINCT subsite_tag_ref)",
            table="subsite_tag",
            key=f"subsite_tag_pose IN {self.str_ids}",
            none="quiet",
        )
        if count is None:
            count = 0
        return count

    @property
    def subsite_balance(self) -> float:
        """Measure of how evenly subsite counts are distributed across poses in this set"""

        from numpy import std

        sql = f"""
        SELECT COUNT(DISTINCT subsite_tag_ref) FROM subsite_tag
        WHERE subsite_tag_pose IN {self.str_ids}
        GROUP BY subsite_tag_pose
        """

        counts = self.db.execute(sql).fetchall()

        counts = [c for c, in counts] + [0 for _ in range(len(self) - len(counts))]

        return -std(counts)

    @property
    def avg_energy_score(self) -> float:
        """Average energy score of poses in this set"""

        from numpy import mean

        sql = f"""
        SELECT pose_energy_score FROM pose
        WHERE pose_id IN {self.str_ids}
        """

        scores = self.db.execute(sql).fetchall()
        return mean([s for s, in scores if s is not None])

    @property
    def avg_distance_score(self) -> float:
        """Average distance score of poses in this set"""

        from numpy import mean

        sql = f"""
        SELECT pose_distance_score FROM pose
        WHERE pose_id IN {self.str_ids}
        """

        scores = self.db.execute(sql).fetchall()

        return mean([s for s, in scores if s is not None])

    @property
    def derivatives(self) -> "PoseSet":
        ids = self.db.select_where(
            table="inspiration",
            query="inspiration_derivative",
            key=f"inspiration_original IN {self.str_ids}",
            multiple=True,
            none="quiet",
        )
        if not ids:
            return None
        ids = [i for i, in ids]
        pset = PoseSet(self.db, ids, name=f"derivatives of {self}")
        return pset

    ### FILTERING

    def get_by_tag(
        self,
        tag: str,
        inverse: bool = False,
    ) -> "PoseSet":
        """Get all child poses with a certain tag

        :param tag: tag to filter by
        :param inverse: return all poses *not* tagged with ``tag`` (Default value = False)

        """
        values = self.db.select_where(
            query="tag_pose", table="tag", key="name", value=tag, multiple=True
        )
        if inverse:
            matches = [v for v, in values if v]
            ids = [i for i in self.ids if i not in matches]
        else:
            ids = [v for v, in values if v and v in self.ids]
        return PoseSet(self.db, ids)

    def get_by_metadata(self, key: str, value: str | None = None, debug: bool = False) -> "PoseSet":
        """Get all child poses with by their metadata. If no value is passed, then simply containing the key in the metadata dictionary is sufficient

        :param key: metadata key to search for
        :param value: metadata value, if ``None`` return poses with the metadata key regardless of value (Default value = None)

        """
        results = self.db.select_where(
            query="pose_id, pose_metadata", key=f"pose_id IN {self.str_ids}", table="pose", multiple=True
        )

        if value is None:
            ids = [i for i, d in results if d and f'"{key}":' in d]
        
        else:
            if isinstance(value, str):
                value = f'"{value}"'

            ids = []

            for i, d in results:
                if not d:
                    continue
                
                if debug:
                    mrich.print(i, d, f'"{key}": {value}' in d)

                if f'"{key}": {value}' in d:
                    ids.append(i)
                else:
                    continue

                if debug:
                    break

        return PoseSet(self.db, ids)

    def get_by_inspiration(self, inspiration: int | Pose, inverse: bool = False):
        """Get all child poses with with this inspiration.

        :param inspiration: inspiration :class:`.Pose` ID or object
        :param inverse: invert the selection (Default value = False)

        """

        ids = set()

        for pose in self:
            if not inverse:
                for pose_inspiration in pose.inspirations:
                    if pose_inspiration == inspiration:
                        ids.add(pose.id)
                        break

            elif inverse:
                for pose_inspiration in pose.inspirations:
                    if pose_inspiration == inspiration:
                        break
                else:
                    ids.add(pose.id)

        return PoseSet(self.db, ids)

    def get_df(
        self, skip_no_mol=True, reference: str = "name", mol: bool = False, **kwargs
    ) -> "pandas.DataFrame":
        """Get a DataFrame of the poses in this set. Keyword arguments passed to :meth:`.Pose.get_dict`.

        :param skip_no_mol: skip poses that have no mol (Default value = True)

        """

        from pandas import DataFrame

        data = []

        if len(self) > 100:
            gen = mrich.track(enumerate(self), prefix="PoseSet --> DataFrame")
            track = True
        else:
            gen = enumerate(self)
            track = False

        for i, pose in gen:

<<<<<<< HEAD
        for pose in gen:
            d = pose.get_dict(reference=reference, mol=mol, **kwargs)

            if mol and skip_no_mol and not d["mol"]:
=======
            d = pose.get_dict(reference=reference, **kwargs)

            mrich.set_progress_field("progress", f"{i+1}/{len(self)}")

            if skip_no_mol and not d["mol"]:
>>>>>>> d26f6678
                mrich.warning(f'Skipping pose with no mol: {d["id"]} {d["name"]}')
                continue
            data.append(d)

        return DataFrame(data)

    def get_by_reference(
        self,
        ref_id: int,
    ) -> "PoseSet | None":
        """Get poses with a certain reference id

        :param ref_id: reference :class:`.Pose` ID

        """
        values = self.db.select_where(
            table="pose",
            query="pose_id",
            key=f"pose_reference={ref_id} AND pose_id in {self.str_ids}",
            multiple=True,
        )
        if not values:
            return None
        return PoseSet(self.db, [v for v, in values])

    def get_by_compound(
        self,
        *,
        compound: "int | Compound",
    ) -> "PoseSet | None":
        """Select a subset of this :class:`.PoseSet` by the associated :class:`.Compound`.

        :param compound: :class:`.Compound` object or ID
        :returns: a :class:`.PoseSet` of the selection

        """
        from .compound import Compound

        if isinstance(compound, Compound):
            compound = compound.id

        values = self.db.select_where(
            query="pose_id",
            table="pose",
            key=f"pose_compound={compound} AND pose_id in {self.str_ids}",
            multiple=True,
            none="quiet",
        )
        if not values:
            return None
        ids = [v for v, in values if v]
        return PoseSet(self.db, [v for v, in values])

    def get_by_target(
        self,
        *,
        id: int,
    ) -> "PoseSet | None":
        """Select a subset of this :class:`.PoseSet` by the associated :class:`.Target`.

        :param id: :class:`.Target` ID
        :returns: a :class:`.PoseSet` of the selection

        """
        assert isinstance(id, int)
        values = self.db.select_where(
            query="pose_id",
            table="pose",
            key=f"pose_target is {id} AND pose_id in {self.str_ids}",
            multiple=True,
            none="quiet",
        )
        ids = [v for v, in values if v]
        if not ids:
            return None
        return PoseSet(self.db, ids)

    def get_by_subsite(
        self,
        *,
        id: int,
    ) -> "PoseSet | None":
        """Select a subset of this :class:`.PoseSet` by the associated :class:`.Subsite`.

        :param id: :class:`.Subsite` ID
        :returns: a :class:`.PoseSet` of the selection

        """
        assert isinstance(id, int)
        values = self.db.select_where(
            query="subsite_tag_pose",
            table="subsite_tag",
            key=f"subsite_tag_ref is {id} AND subsite_tag_pose in {self.str_ids}",
            multiple=True,
            none="quiet",
        )
        ids = [v for v, in values if v]
        if not ids:
            return None

        if self.name:
            name = f"{self.name} & subsite={id}"
        else:
            name = None

        return PoseSet(self.db, ids, name=name)

    def filter(
        self,
        function,
        inverse: bool = False,
    ):
        """Filter this :class:`.PoseSet` by selecting members where ``function(pose)`` is truthy

        :param function: callable object
        :param inverse: invert the selection (Default value = False)

        """

        ids = set()
        for pose in self:
            value = function(pose)
            # mrich.debug(f'{pose=} {value=}')
            if value and not inverse:
                ids.add(pose.id)
            elif not value and inverse:
                ids.add(pose.id)

        return PoseSet(self.db, ids)

    ### BULK SETTING

    @property
    def reference(self):
        """Bulk set the references for poses in this set"""
        raise NotImplementedError(
            "This attribute only allows setting, ``PoseSet.reference = ...``"
        )

    @reference.setter
    def reference(self, r) -> None:
        """Bulk set the references for poses in this set"""
        if not isinstance(r, int):
            assert r._table == "pose"
            r = r.id

        for i in self.indices:
            self.db.update(
                table="pose", id=i, key="pose_reference", value=r, commit=False
            )

        self.db.commit()

    def add_tag(
        self,
        tag: str,
    ) -> None:
        """Add this tag to every member of the set"""

        assert isinstance(tag, str)

        for i in self.indices:
            self.db.insert_tag(name=tag, pose=i, commit=False)

        mrich.print(f'Tagged {self} w/ "{tag}"')

        self.db.commit()

    def append_to_metadata(
        self,
        key,
        value,
    ) -> None:
        """Append a specific item to list-like values associated with a given key for all member's metadata dictionaries

        :param key: the :class:`.Metadata` key to match
        :param value: the value to append to the list

        """
        for id in self.indices:
            metadata = self.db.get_metadata(table="pose", id=id)
            metadata.append(key, value)

    ### SPLITTING

    def split_by_reference(self) -> "dict[int,PoseSet]":
        """Split this :class:`.PoseSet` into subsets grouped by reference ID

        :returns: a dictionary with reference :class:`.Pose` IDs as keys and :class:`.PoseSet` subsets as values

        """
        sets = {}
        for ref_id in self.reference_ids:
            sets[ref_id] = self.get_by_reference(ref_id)
        return sets

    def split_by_inspirations(
        self,
        single_set: bool = False,
    ) -> "dict[int,PoseSet] | PoseSet":
        """Split this :class:`.PoseSet` into subsets grouped by inspirations

        :param single_set: Return a single :class:`.PoseSet` with members sorted by inspirations (Default value = False)
        :returns: a dictionary with tuples of inspiration :class:`.Pose` IDs as keys and :class:`.PoseSet` subsets as values

        """

        sets = {}

        for pose in self:

            insp_ids = tuple(pose.get_inspiration_ids())

            if insp_ids not in sets:
                sets[insp_ids] = PoseSet(self.db, [pose.id])
            else:
                sets[insp_ids]._indices.append(pose.id)

        if single_set:
            mrich.var("#unique inspiration combinations", len(sets))
            sets = PoseSet(self.db, sum([s.ids for s in sets.values()], []), sort=False)

        return sets

    ### EXPORTING

    def write_sdf(
        self,
        out_path: str,
        name_col: str = "name",
        inspirations: bool | str = "fragalysis",
        **kwargs,
    ) -> None:
        """Write an SDF

        :param out_path: filepath of the output
        :param name_col: pose property to use as the name column, can be ``["name", "alias", "inchikey", "id"]`` (Default value = 'name')
        :param inspirations: Include inspirations? ``[True, False, 'fragalysis']`` Specify ``fragalysis`` to format as a comma-separated string (Default value = "fragalysis")

        """

        from pathlib import Path

        df = self.get_df(mol=True, inspirations=inspirations, **kwargs)

        df.rename(inplace=True, columns={name_col: "_Name", "mol": "ROMol"})

        mrich.writing(out_path)

        from rdkit.Chem import PandasTools

        PandasTools.WriteSDF(df, out_path, "ROMol", "_Name", list(df.columns))

        # keep record of export
        value = str(Path(out_path).resolve())
        self.db.remove_metadata_list_item(table="pose", key="exports", value=value)
        self.append_to_metadata(key="exports", value=value)

    def to_fragalysis(
        self,
        out_path: str,
        *,
        method: str,
        ref_url: str = "https://hippo.winokan.com",
        submitter_name: str,
        submitter_email: str,
        submitter_institution: str,
        metadata: bool = True,
        sort_by: str | None = None,
        sort_reverse: bool = False,
        generate_pdbs: bool = False,
        ingredients: IngredientSet = None,
        skip_no_reference: bool = True,
        skip_no_inspirations: bool = True,
        tags: bool = True,
        extra_cols: dict[str, list] = None,
        name_col: str = "name",
    ):
        """Prepare an SDF for upload to the RHS of Fragalysis.

        :param out_path: the file path to write to
        :param method: method used to generate the compounds
        :param ref_url: reference URL for the method
        :param submitter_name: name of the person submitting the compounds
        :param submitter_email: email of the person submitting the compounds
        :param submitter_institution: institution name of the person submitting the compounds
        :param metadata: include metadata in the output? (Default value = True)
        :param sort_by: if set will sort the SDF by this column/field (Default value = None)
        :param sort_reverse: reverse the sorting (Default value = False)
        :param generate_pdbs: generate accompanying protein-ligand complex PDBs (Default value = False)
        :param ingredients: get procurement and amount information from this :class:`.IngredientSet` (Default value = None)
        :param tags: include a column for tags in the output (Default value = True)
        :param extra_cols: extra_cols should be a dictionary with a key for each column name, and list values where the first element is the field description, and all subsequent elements are values for each pose.
        :param name: How to determine the molecule name, see :meth:`.PoseSet.get_df`

        """

        from .fragalysis import generate_header
        from pathlib import Path
        from rdkit.Chem import SDWriter, PandasTools

        assert out_path.endswith(".sdf")

        _name_col = "_Name"
        mol_col = "ROMol"

        # make sure references are defined:

        # values = self.db.select_where(
        #     table="pose",
        #     query="DISTINCT pose_id",
        #     key=f"pose_reference IS NULL and pose_id in {self.str_ids}",
        #     multiple=True,
        #     none="quiet",
        # )

        # if values:
        #     poses_missing_refs = set(v for v, in values)
        #     added_refs = PoseSet(self.db)

        #     for pose in PoseSet(self.db, poses_missing_refs):
        #         if "hits" in pose.tags:
        #             pose.reference = pose.id
        #             added_refs._indices.append(pose.id)

        #     poses_missing_refs -= set(added_refs.ids)
        # else:
        #     poses_missing_refs = None

        # if poses_missing_refs:
        #     mrich.warning(f"{len(poses_missing_refs)} Poses missing reference")
        #     mrich.var("poses w/o reference", poses_missing_refs)
        #     poses = PoseSet(self.db, set(self.ids) - poses_missing_refs)

        mrich.debug(len(self), "poses in set")
        poses = None

        if skip_no_reference:

            values = self.db.select_where(
                table="pose",
                query="DISTINCT pose_id",
                key=f"pose_reference IS NOT NULL and pose_id in {self.str_ids}",
                multiple=True,
                none="error",
            )

            poses = PoseSet(self.db, [i for i, in values])

            mrich.debug(len(poses), "remaining after skipping null reference")

        if skip_no_inspirations:

            if not poses:
                poses = self

            values = self.db.select_where(
                table="inspiration",
                query="DISTINCT inspiration_derivative",
                key=f"inspiration_derivative IN {poses.str_ids}",
                multiple=True,
                none="error",
            )

            poses = PoseSet(self.db, [i for i, in values])

            mrich.debug(len(poses), "remaining after skipping null inspirations")

        if not poses:
            poses = PoseSet(self.db, self.ids)

        mrich.var("#poses", len(poses))

        # get the dataframe of poses

        pose_df = poses.get_df(
            mol=True,
            inspirations="fragalysis",
            duplicate_name="original ID",
            reference="name",
            metadata=metadata,
            tags=tags,
            sanitise_null_metadata_values=True,
        )

        drops = ["path", "compound", "target", "ref_pdb", "original SMILES"]

        if ingredients:
            drops.pop(drops.index("compound"))

        prev = len(pose_df)
        pose_df = pose_df[pose_df["reference"].notna()]
        if len(pose_df) < prev:
            mrich.warning(f"Skipping {prev - len(pose_df)} Poses with no reference")

        pose_df = pose_df.drop(columns=drops, errors="ignore")

        pose_df[_name_col] = pose_df[name_col]

        pose_df.rename(
            inplace=True,
            columns={
                "id": "HIPPO Pose ID",
                "compound_id": "HIPPO Compound ID",
                "mol": mol_col,
                "inspirations": "ref_mols",
                "reference": "ref_pdb",
                "smiles": "original SMILES",
                "compound": "compound inchikey",
            },
        )

        extras = {
            "HIPPO Pose ID": "HIPPO Pose ID",
            "HIPPO Compound ID": "HIPPO Compound ID",
            "smiles": "smiles",
            "ref_pdb": "protein reference",
            "ref_mols": "fragment inspirations",
            "original ID": "original ID",
            "compound inchikey": "compound inchikey",
        }

        if extra_cols:
            for key, value in extra_cols.items():
                extras[key] = value[0]

        if ingredients:

            q_entries = []
            q_prices = []
            q_lead_times = []
            q_amounts = []

            currency = None

            for i, row in pose_df.iterrows():

                compound_id = self.db.get_compound_id(inchikey=row["compound inchikey"])

                ingredient = ingredients(compound_id=compound_id)

                if isinstance(ingredient, IngredientSet):
                    ingredient = sorted(
                        [i for i in ingredient], key=lambda x: x.quote.price
                    )[0]

                quote = ingredient.quote
                if not currency:
                    currency = quote.currency
                else:
                    assert quote.currency == currency

                q_entries.append(quote.entry_str)
                q_prices.append(quote.price)
                q_lead_times.append(quote.lead_time)
                q_amounts.append(quote.amount)

            pose_df["Supplier Catalogue Entry"] = q_entries
            # pose_df['Supplier:Catalogue:Entry'] = q_entries
            pose_df[f"Price ({currency})"] = q_prices
            pose_df["Lead time (working days)"] = q_lead_times
            pose_df["Amount (mg)"] = q_amounts

            extras["Supplier Catalogue Entry"] = "Supplier Catalogue Entry string"
            extras[f"Price ({currency})"] = "Quoted price"
            extras["Lead time (working days)"] = "Quoted lead-time"
            extras["Amount (mg)"] = "Quoted amount"

        if generate_pdbs:

            from zipfile import ZipFile

            # output subdirectory
            out_key = Path(out_path).name.removesuffix(".sdf")
            pdb_dir = Path(out_path).parent / Path(out_key)
            pdb_dir.mkdir(exist_ok=True)
            zip_path = Path(out_path).parent / f"{out_key}_pdbs.zip"

            # create the zip archive
            with ZipFile(str(zip_path.resolve()), "w") as z:

                # loop over poses
                for (i, row), pose in zip(pose_df.iterrows(), poses):

                    # filenames
                    pdb_name = f"{out_key}_{row._Name}.pdb"
                    pdb_path = pdb_dir / pdb_name
                    pose_df.loc[i, "ref_pdb"] = pdb_name

                    # generate the PL-complex
                    sys = pose.complex_system

                    # write the PDB
                    mrich.writing(pdb_path)
                    sys.write(pdb_path, verbosity=0)
                    z.write(pdb_path)

            mrich.writing(f"{out_key}_pdbs.zip")

        # create the header molecule

        df_cols = set(pose_df.columns)

        header = generate_header(
            self[0],
            method=method,
            ref_url=ref_url,
            submitter_name=submitter_name,
            submitter_email=submitter_email,
            submitter_institution=submitter_institution,
            extras=extras,
            metadata=metadata,
        )

        header_cols = set(header.GetPropNames())

        # # empty properties
        # pose_df["generation_date"] = [None] * len(pose_df)
        # pose_df["submitter_name"] = [None] * len(pose_df)
        # pose_df["method"] = [None] * len(pose_df)
        # pose_df["submitter_email"] = [None] * len(pose_df)
        # pose_df["ref_url"] = [None] * len(pose_df)

        if extra_cols:
            for key, value in extra_cols.items():
                if len(value) != len(pose_df) + 1:
                    mrich.error(
                        f'extra_col "{key}" does not have the correct number of values'
                    )
                    raise ValueError(
                        f'extra_col "{key}" does not have the correct number of values'
                    )
                pose_df[key] = value[1:]

        if sort_by:
            pose_df = pose_df.sort_values(by=sort_by, ascending=not sort_reverse)

        fields = []

        mrich.writing(out_path)

        with open(out_path, "w") as sdfh:
            with SDWriter(sdfh) as w:
                w.write(header)
            PandasTools.WriteSDF(
                pose_df, sdfh, mol_col, _name_col, set(pose_df.columns)
            )

        # keep record of export
        value = str(Path(out_path).resolve())
        self.db.remove_metadata_list_item(table="pose", key="exports", value=value)
        self.append_to_metadata(key="exports", value=value)

        return pose_df

    def to_pymol(self, prefix: str | None = None) -> None:
        """Group the poses by reference protein and inspirations and output relevant PDBs and SDFs.

        :param prefix: prefix to give all output subdirectories (Default value = None)

        """

        commands = []

        prefix = prefix or ""
        if prefix:
            prefix = f"{prefix}_"

        from pathlib import Path

        for i, (ref_id, poses) in enumerate(self.split_by_reference().items()):

            ref_pose = self.db.get_pose(id=ref_id)
            ref_name = ref_pose.name or ref_id

            # create the subdirectory
            ref_dir = Path(f"{prefix}ref_{ref_name}")
            mrich.writing(ref_dir)
            ref_dir.mkdir(parents=True, exist_ok=True)

            # write the reference protein
            ref_pdb = ref_dir / f"ref_{ref_name}.pdb"
            ref_pose.protein_system.write(ref_pdb, verbosity=0)

            # color the reference:
            commands.append(f"load {ref_pdb.resolve()}")
            commands.append("hide")
            commands.append("show lines")
            commands.append("show surface")
            commands.append("util.cbaw")
            commands.append("set surface_color, white")
            commands.append("set transparency,  0.4")

            for j, (insp_ids, poses) in enumerate(
                poses.split_by_inspirations().items()
            ):

                inspirations = PoseSet(self.db, insp_ids)
                insp_names = "-".join(inspirations.names)

                # create the subdirectory
                insp_dir = ref_dir / insp_names
                insp_dir.mkdir(parents=True, exist_ok=True)

                # write the inspirations
                insp_sdf = insp_dir / f"{insp_names}_frags.sdf"
                inspirations.write_sdf(insp_sdf)

                commands.append(f"load {insp_sdf.resolve()}")
                commands.append(
                    f"set all_states, on, {insp_sdf.name.removesuffix('.sdf')}"
                )
                commands.append(
                    f"util.rainbow \"{insp_sdf.name.removesuffix('.sdf')}\""
                )

                # write the poses
                pose_sdf = insp_dir / f"{insp_names}_derivatives.sdf"
                poses.write_sdf(pose_sdf)

                commands.append(f"load {pose_sdf.resolve()}")
                commands.append(f'util.cbaw "{pose_sdf.name.removesuffix(".sdf")}"')

                if j > 0:
                    commands.append(f"disable \"{insp_sdf.name.removesuffix('.sdf')}\"")
                    commands.append(f'disable "{pose_sdf.name.removesuffix(".sdf")}"')

        return "; ".join(commands)

    def to_knitwork(self, out_path: str, path_root: str = ".") -> None:
        """Knitwork takes a CSV input with:

        - observation shortcode
        - smiles
        - path_to_ligand_mol
        - path_to_pdb

        :param out_path: path to output CSV
        :param path_root: paths in CSV will be relative to here

        """

        from os.path import relpath
        from pathlib import Path

        out_path = Path(out_path).resolve()
        path_root = Path(path_root).resolve()
        mrich.var("out_path", out_path)
        mrich.var("path_root", path_root)

        assert out_path.name.endswith(".csv")

        with open(out_path, "wt") as f:

            mrich.writing(out_path)

            for pose in self:

                assert pose.alias
                assert "hits" in pose.tags

                mol = relpath(pose.mol_path, path_root)
                pdb = relpath(pose.apo_path, path_root)

                data = [pose.alias, pose.compound.smiles, mol, pdb]

                f.write(",".join(data))
                f.write("\n")

    def to_syndirella(self, out_key: "str | Path") -> "DataFrame":

        from pandas import DataFrame
        from pathlib import Path
        
        out_dir = Path(out_key).parent
        out_key = Path(out_key).name

        data = []
        for pose in self:

            comp = pose.compound
            
            d = dict(
                smiles=comp.smiles,
                template=pose.reference.path,
                compound_set=out_key,
            )

            for i,p in enumerate(pose.inspirations):
                d[f"hit{i+1}"] = p.name
            
            data.append(d)

        df = DataFrame(data)

        csv_name = out_dir / f"{out_key}_syndirella_input.csv"
        mrich.writing(csv_name)
        df.to_csv(csv_name, index=False)

        inspirations = self.inspirations

        sdf_name = out_dir / f"{out_key}_syndirella_inspiration_hits.sdf"
        inspirations.write_sdf(sdf_name, inspirations=False, tags=False, metadata=False, reference=False)

        return df

    ### OUTPUT

    def interactive(
        self,
        print_name: str = True,
        method: str | None = None,
        function: Callable | None = None,
        **kwargs,
    ):
        """Interactive widget to navigate compounds in the table

        :param print_name: print the :class:`.Pose` name  (Default value = True)
        :param method: pass the name of a :class:`.Pose` method to interactively display. Keyword arguments to interactive() will be passed through (Default value = None)
        :param function: pass a callable which will be called as `function(pose)`

        """

        from ipywidgets import (
            interactive,
            BoundedIntText,
            Checkbox,
            interactive_output,
            HBox,
            GridBox,
            Layout,
            VBox,
        )
        from IPython.display import display
        from pprint import pprint

        if method:

            def widget(i):
                pose = self[i]
                if print_name:
                    print(repr(pose))
                value = getattr(pose, method)(**kwargs)
                if value:
                    display(value)

            return interactive(
                widget,
                i=BoundedIntText(
                    value=0,
                    min=0,
                    max=len(self) - 1,
                    step=1,
                    description="Pose:",
                    disabled=False,
                ),
            )

        elif function:

            def widget(i):
                pose = self[i]
                if print_name:
                    print(repr(pose))
                display(function(pose))

            return interactive(
                widget,
                i=BoundedIntText(
                    value=0,
                    min=0,
                    max=len(self) - 1,
                    step=1,
                    description="Pose:",
                    disabled=False,
                ),
            )

        else:

            a = BoundedIntText(
                value=0,
                min=0,
                max=len(self) - 1,
                step=1,
                description=f"Pose (/{len(self)}):",
                disabled=False,
            )

            b = Checkbox(description="Name", value=True)
            c = Checkbox(description="Summary", value=False)
            d = Checkbox(description="2D (Compound)", value=False)
            e = Checkbox(description="2D (Pose)", value=False)
            f = Checkbox(description="3D", value=True)
            g = Checkbox(description="Metadata", value=False)

            ui1 = GridBox(
                [b, c, d],
                layout=Layout(grid_template_columns="repeat(3, 100px)"),
            )
            ui2 = GridBox(
                [e, f, g],
                layout=Layout(grid_template_columns="repeat(3, 100px)"),
            )
            ui = VBox([a, ui1, ui2])

            def widget(
                i,
                name=True,
                summary=True,
                grid=True,
                draw2d=True,
                draw=True,
                metadata=True,
            ):
                pose = self[i]
                if name:
                    print(repr(pose))

                if summary:
                    pose.summary(metadata=False)
                if grid:
                    pose.grid()
                if draw2d:
                    pose.draw2d()
                if draw:
                    pose.draw()
                if metadata:
                    mrich.title("Metadata:")
                    pprint(pose.metadata)

            out = interactive_output(
                widget,
                {
                    "i": a,
                    "name": b,
                    "summary": c,
                    "grid": d,
                    "draw2d": e,
                    "draw": f,
                    "metadata": g,
                },
            )

            display(ui, out)

    def summary(self) -> None:
        """Print a summary of this pose set"""
        mrich.header("PoseSet()")
        mrich.var("#poses", len(self))
        mrich.var("#compounds", self.num_compounds)
        mrich.var("tags", self.tags)

    def draw(self) -> None:
        """Render this pose set with Py3Dmol"""

        from molparse.rdkit import draw_mols

        mols = [p.mol for p in self]

        drawing = draw_mols(mols)
        display(drawing)

    def grid(self) -> None:
        """Draw a grid of all contained molecules"""
        from molparse.rdkit import draw_grid

        data = [(p.name, p.compound.mol) for p in self]

        mols = [d[1] for d in data]
        labels = [d[0] for d in data]

        drawing = draw_grid(mols, labels=labels)
        display(drawing)

    ### PRIVATE

    def _delete(self, *, force: bool = False) -> None:

        if not force:
            mrich.warning("Deleting Poses is risky! Set force=True to continue")
            return

        # delete the poses in this set
        self.db.delete_where(table=self.table, key=f"pose_id IN {self.str_ids}")

        # check for other references to this pose
        self.db.delete_where(table="tag", key=f"tag_pose IN {self.str_ids}")
        self.db.delete_where(
            table="inspiration", key=f"inspiration_original IN {self.str_ids}"
        )
        self.db.delete_where(
            table="inspiration", key=f"inspiration_derivative IN {self.str_ids}"
        )
        self.db.delete_where(
            table="subsite_tag", key=f"subsite_tag_pose IN {self.str_ids}"
        )
        self.db.delete_where(
            table="interaction", key=f"interaction_pose IN {self.str_ids}"
        )

        self.db.execute(
            f"""
            UPDATE pose
            SET pose_reference = NULL
            WHERE pose_id IN {self.str_ids}
        """
        )

    ### DUNDERS

    def __str__(self):
        """Unformatted string representation"""
        if self.name:
            s = f"{self.name}: "
        else:
            s = ""

        s += "{" f"P × {len(self)}" "}"

        return s

    def __repr__(self) -> str:
        """ANSI Formatted string representation"""
        return f"{mcol.bold}{mcol.underline}{self}{mcol.unbold}{mcol.ununderline}"

    def __rich__(self) -> str:
        """Rich Formatted string representation"""
        return f"[bold underline]{self}"

    def __len__(self) -> int:
        """The number of poses in this set"""
        return len(self.indices)

    def __iter__(self):
        """Iterate through poses in this set"""
        return iter(self.db.get_pose(id=i) for i in self.indices)

    def __getitem__(
        self,
        key: int | slice,
    ) -> "Pose | PoseSet":
        """Get poses or subsets thereof from this set

        :param key: integer index or slice of indices

        """
        match key:

            case int():
                try:
                    index = self.indices[key]
                except IndexError:
                    mrich.error(f"list index out of range: {key=} for {self}")
                    raise
                return self.db.get_pose(id=index)

            case slice():
                ids = self.indices[key]
                return PoseSet(self.db, ids)

            case _:
                raise NotImplementedError

    def __add__(
        self,
        other: "PoseSet",
    ) -> "PoseSet":
        """Add a :class:`.PoseSet` to this set"""
        assert isinstance(other, PoseSet)
        return PoseSet(self.db, self.ids + other.ids, sort=False)

    def __sub__(
        self,
        other: "PoseSet",
    ) -> "PoseSet":
        """Substract a :class:`.PoseSet` from this set"""
        assert isinstance(other, PoseSet)
        ids = set(self.ids) - set(other.ids)
        return PoseSet(self.db, ids, sort=False)

    def __call__(
        self,
        *,
        tag: str = None,
        target: int = None,
        subsite: int = None,
    ) -> "PoseSet":
        """Filter poses by a given tag, Subsite ID, or target ID. See :meth:`.PoseSet.get_by_tag`, :meth:`.PoseSet.get_by_target`, amd :meth:`.PoseSet.get_by_subsite`"""

        if tag:
            return self.get_by_tag(tag)
        elif target:
            return self.get_by_target(id=target)
        elif subsite:
            return self.get_by_subsite(id=subsite)
        else:
            raise NotImplementedError<|MERGE_RESOLUTION|>--- conflicted
+++ resolved
@@ -1008,18 +1008,11 @@
 
         for i, pose in gen:
 
-<<<<<<< HEAD
-        for pose in gen:
             d = pose.get_dict(reference=reference, mol=mol, **kwargs)
 
-            if mol and skip_no_mol and not d["mol"]:
-=======
-            d = pose.get_dict(reference=reference, **kwargs)
-
             mrich.set_progress_field("progress", f"{i+1}/{len(self)}")
 
             if skip_no_mol and not d["mol"]:
->>>>>>> d26f6678
                 mrich.warning(f'Skipping pose with no mol: {d["id"]} {d["name"]}')
                 continue
             data.append(d)
