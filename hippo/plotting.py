--- conflicted
+++ resolved
@@ -1903,10 +1903,7 @@
     hover_data = [
         "id",
         "smiles",
-<<<<<<< HEAD
         "alias",
-=======
->>>>>>> 0846a424
         "inchikey",
         "PC1",
         "PC2",
